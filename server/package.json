{
  "name": "server",
  "version": "0.1.0",
  "main": "index.ts",
  "type": "module",
  "ts-node": {
    "esm": true,
    "transpileOnly": true
  },
  "scripts": {
    "start": "node --loader ts-node/esm index.ts",
    "build": "tsc",
    "test": "jest",
    "test:coverage": "jest --coverage"
  },
  "keywords": [],
  "author": "",
  "license": "ISC",
  "description": "",
  "dependencies": {
    "@langchain/community": "^0.3.45",
    "@langchain/core": "^0.3.58",
    "@langchain/google-genai": "^0.2.10",
    "@langchain/langgraph": "^0.2.74",
    "@langchain/openai": "^0.5.11",
<<<<<<< HEAD
=======
    "@types/jest": "^29.5.14",
    "@vendia/serverless-express": "^4.12.6",
>>>>>>> 7cfdf903
    "babel-jest": "^29.3.4",
    "dotenv": "^16.5.0",
    "express": "^5.1.0",
    "jest": "^29.5.0",
    "jsdom": "^26.1.0",
    "langchain": "^0.3.27",
    "nanoid": "^5.0.9",
    "web-streams-polyfill": "^4.1.0",
    "zod": "^3.25.48"
  },
  "devDependencies": {
    "@types/jest": "^30.0.0",
    "ts-jest": "^29.3.4",
    "ts-node": "^10.9.2",
    "typescript": "^5.8.3"
  }
}<|MERGE_RESOLUTION|>--- conflicted
+++ resolved
@@ -23,11 +23,8 @@
     "@langchain/google-genai": "^0.2.10",
     "@langchain/langgraph": "^0.2.74",
     "@langchain/openai": "^0.5.11",
-<<<<<<< HEAD
-=======
     "@types/jest": "^29.5.14",
     "@vendia/serverless-express": "^4.12.6",
->>>>>>> 7cfdf903
     "babel-jest": "^29.3.4",
     "dotenv": "^16.5.0",
     "express": "^5.1.0",
