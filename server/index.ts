import express, { json } from "express";
import * as dotenv from "dotenv";
import { START, END, MemorySaver, MessagesAnnotation, StateGraph } from "@langchain/langgraph";
<<<<<<< HEAD
import { BaseMessage, HumanMessage, SystemMessage, ToolMessage, trimMessages } from "@langchain/core/messages";
import { ChatPromptTemplate } from "@langchain/core/prompts";
import { MemoryVectorStore } from "langchain/vectorstores/memory";
import { Document } from "@langchain/core/documents";
const { instructions } = await import("./text/instructions.js");
const { codapApiDoc } = await import("./text/codap-api-documentation.js");
import { escapeCurlyBraces, processCodapDocumentation, setupVectorStore } from "./utils/rag-utils.js";
import { processDataContexts } from "./utils/data-context-utils.js";
import { createModelInstance } from "./utils/llm-utils.js";
import { CHARS_PER_TOKEN, MAX_TOKENS_PER_CHUNK } from "./constants.js";
import { tools } from "./tools.js";
=======
import { BaseMessage, SystemMessage, ToolMessage, trimMessages } from "@langchain/core/messages";
import { ChatPromptTemplate } from "@langchain/core/prompts";
// import { MemoryVectorStore } from "langchain/vectorstores/memory";
// import { Document } from "@langchain/core/documents";
import { instructions } from "./instructions.js";
import { codapApiDoc } from "./codap-api-documentation.js";
import { escapeCurlyBraces } from "./utils/rag-utils.js";
import { processDataContexts } from "./utils/data-context-utils.js";
import { createModelInstance } from "./utils/llm-utils.js";
import { CHARS_PER_TOKEN, MAX_TOKENS_PER_CHUNK } from "./constants.js";
import { toolCallResponse, tools } from "./tools.js";
>>>>>>> 439da65f

dotenv.config();

const app = express();
const port = 3000;
app.use(json());

// Initialize the vector store cache to avoid re-creating it for each request.
// let vectorStoreCache: { [key: string]: MemoryVectorStore } = {};

const tokenCounter = (messages: BaseMessage[]): number => {
  let count = 0;
  for (const msg of messages) {
    // Don't count system messages towards the token limit.
    if (msg instanceof SystemMessage) continue;

    count += msg.content.length;
  }
  return count / CHARS_PER_TOKEN;
};

// The trimmer is used to limit the number of tokens in the conversation history.
const trimmer = trimMessages({
  maxTokens: MAX_TOKENS_PER_CHUNK,
  strategy: "last",
  tokenCounter,
  includeSystem: true,
  allowPartial: true,
});

<<<<<<< HEAD
let processedCodapApiDoc: Document[] = [];
=======
// let processedCodapApiDoc: Document<Record<string, any>>[] = [];
>>>>>>> 439da65f
let promptTemplate: ChatPromptTemplate;

export const initializeApp = async () => {
  console.log("Initializing application...");

<<<<<<< HEAD
=======
  // Process the CODAP Plugin API documentation content
  // processedCodapApiDoc = await processMarkdownDoc(codapApiDoc);

  // promptTemplate = ChatPromptTemplate.fromMessages([
  //   ["system", `${instructions}\n\nHere is the relevant CODAP API documentation:\n{context}`],
  //   ["placeholder", "{messages}"],
  // ]);

>>>>>>> 439da65f
  promptTemplate = ChatPromptTemplate.fromMessages([
    ["system", `${instructions} Here is the relevant CODAP API documentation:\n ${escapeCurlyBraces(codapApiDoc)}`],
    ["placeholder", "{messages}"],
  ]);

  processedCodapApiDoc = await processCodapDocumentation(codapApiDoc);

  // promptTemplate = ChatPromptTemplate.fromMessages([
  //   ["system", `${instructions} Here is the relevant CODAP API documentation:\n ${escapeCurlyBraces(codapApiDoc)}`],
  //   ["placeholder", "{messages}"],
  // ]);

  console.log("Application initialized successfully.");
};

let activeLLMInstance: Record<string, any> | undefined = undefined;

const getOrCreateModelInstance = (llmId: string): Record<string, any> => {
  if (!activeLLMInstance) {
    activeLLMInstance = createModelInstance(llmId).bindTools(tools);
  }
  return activeLLMInstance;
};

const callModel = async (state: any, modelConfig: any) => {
  const { llmId } = modelConfig.configurable;
  const llm = getOrCreateModelInstance(llmId);
<<<<<<< HEAD
  const llmRealId = JSON.parse(llmId).id;
  let context = "";

  // Get the last user message to use as the query
  const lastUserMessage = state.messages
    .filter((msg: any) => msg instanceof HumanMessage)
    .pop()?.content;
=======
  // const llmRealId = JSON.parse(llmId).id;

  // Get the last user message to use as the query
  // const lastUserMessage = state.messages
  //   .filter((msg: any) => msg.role === "user")
  //   .pop()?.content || state.messages[0]?.content;
>>>>>>> 439da65f

  // Use the trimmer to ensure we don't send too much to the model
  const trimmedMessages = await trimmer.invoke(state.messages);

  // Retrieve relevant documents using the appropriate embeddings
<<<<<<< HEAD
  const vectorStore = vectorStoreCache[llmRealId] ?? await setupVectorStore(processedCodapApiDoc, llmRealId, vectorStoreCache);
  if (lastUserMessage) {
    const retriever = vectorStore.asRetriever({ k: 5, searchType: "mmr" });
    const relevantDocs = await retriever.invoke(lastUserMessage);    context = relevantDocs
      .map(d => escapeCurlyBraces(d.pageContent))
      .join("\n\n");
  }
=======
  // const vectorStore = vectorStoreCache[llmRealId] ?? await setupVectorStore(processedCodapApiDoc, llmRealId, vectorStoreCache);
  // const relevantDocs = await vectorStore.similaritySearch(lastUserMessage, 10);

  // console.log("Relevant documents:", relevantDocs);

  // Clean the context to ensure it doesn't contain any template variables
  // const context = relevantDocs
  //   .map((doc: Document) => escapeCurlyBraces(doc.pageContent))
  //   .join("\n\n");
>>>>>>> 439da65f

  const prompt = await promptTemplate.invoke({
    messages: trimmedMessages,
  });

  const response = await llm.invoke(prompt);

  if (response?.tool_calls?.[0]) {
    const functionCall = response.tool_calls[0];
    return {
      messages: response,
      function_call: {
        name: functionCall.id,
        arguments: functionCall.args,
      },
    };
  }

  return { messages: response };
};

const workflow = new StateGraph(MessagesAnnotation)
  .addNode("model", callModel)
  .addEdge(START, "model")
  .addEdge("model", END);

const memory = new MemorySaver();
const langApp = workflow.compile({ checkpointer: memory });

// Track active message processing
const activeMessages = new Map<string, AbortController>();

app.post("/api/tool", async (req, res) => {
<<<<<<< HEAD
  const { llmId, message, threadId, isToolResponse } = req.body;
  const config = { configurable: { thread_id: threadId, llmId } };
  const MAX_TRIES = 5;
  let tries = 0;

  try {
    const messages = [];

    // isToolResponse should only be true if the message from the client is the response to a CODAP API request that
    // the client made in response to a CODAP_REQUEST message from the LLM.
    if (isToolResponse) {
      console.log("Processing tool response", message);
      const toolResponse = new ToolMessage({
        content: message.content,
        tool_call_id: message.tool_call_id,
      });

      messages.push(toolResponse);

      const toolResponseOutput = await langApp.invoke({ messages }, config);

      console.log("Tool response output:", toolResponseOutput);

      // if there's a new tool call in the response, we need to handle it
      const functionCall = (toolResponseOutput.messages[toolResponseOutput.messages.length - 1] as any).tool_calls?.[0];
      if (functionCall) {
        tries++;
        if (tries > MAX_TRIES) {
          const tool = tools.find(t => t.name === functionCall.name);
          if (!tool) {
            throw new Error(`Tool ${functionCall.name} not found`);
          }
          const toolResult = await tool.func(functionCall.args);
          console.log("Tool result:", toolResult);
          const parsedResult = JSON.parse(toolResult);
          const response = {
            type: "CODAP_REQUEST",
            request: parsedResult,
            tool_call_id: functionCall.id
          };
          console.log("Tool response:", response);
          res.json(response);
        } else {
          res.json({ response: "too many tries" });
        }
      } else {
        res.json({ response: toolResponseOutput.messages[toolResponseOutput.messages.length - 1].content });
      }
=======
  const { llmId, message, threadId } = req.body;
  const config = { configurable: { thread_id: threadId, llmId } };

  try {
    const messages = [];
    const toolResponse = new ToolMessage({
      content: message.content,
      tool_call_id: message.tool_call_id,
    });

    messages.push(toolResponse);

    const toolResponseOutput = await langApp.invoke({ messages }, config);

    // There may be a follow-on tool call in the response, so we need to check for that and handle it.
    const toolCalls = (toolResponseOutput.messages[toolResponseOutput.messages.length - 1] as any).tool_calls;
    const toolCall = toolCalls?.[0];

    if (toolCall) {
        const response = await toolCallResponse(toolCall);
        res.json(response);
    } else {
      res.json({ response: toolResponseOutput.messages[toolResponseOutput.messages.length - 1].content });
>>>>>>> 439da65f
    }
  } catch (err: any) {
    if (err.message === "Aborted") {
      res.status(499).json({ error: "Message processing cancelled" });
    } else {
      console.error("Error in /api/message:", err);
      console.error("Error stack:", err.stack);
      res.status(500).json({ error: "LangChain Error", details: err.message });
    }
  }
});

// This is the main endpoint for use by the client app. We may want to add more, e.g. another for tool calls, etc.
app.post("/api/message", async (req, res) => {
  const { llmId, message, threadId, dataContexts, messageId, isToolResponse } = req.body;
  const config = { configurable: { thread_id: threadId, llmId } };

  try {
    const messages = [];

    // If we have data contexts, process them before adding.
    if (dataContexts && typeof dataContexts === "object") {
      messages.push(...processDataContexts(dataContexts));
    } else {
      // Add the user's message
      messages.push({
        role: "user",
        content: message,
      });
    }

    // Create an AbortController for this request. This lets us to cancel the request if needed.
    const controller = new AbortController();
    activeMessages.set(messageId, controller);

    const output = await langApp.invoke(
      { messages },
      {
        ...config,
        signal: controller.signal
      }
    );
    const lastMessage = output.messages[output.messages.length - 1];
    console.log("Last message:", lastMessage);

    // Clean up the controller
    activeMessages.delete(messageId);

<<<<<<< HEAD
    const functionCall = (lastMessage && "tool_calls" in lastMessage && Array.isArray((lastMessage as any).tool_calls))
        ? (lastMessage as any).tool_calls[0]
        : undefined;

    console.log("functionCall:", functionCall);

    if (functionCall) {
      const tool = tools.find(t => t.name === functionCall.name);
      if (!tool) {
        throw new Error(`Tool ${functionCall.name} not found`);
      }

      const toolResult = await tool.func(functionCall.args);
      console.log("Tool result:", toolResult);
      const parsedResult = JSON.parse(toolResult);
      const response = {
        type: "CODAP_REQUEST",
        request: parsedResult,
        tool_call_id: functionCall.id
      };

      console.log("Tool response:", response);

=======
    const toolCall = (lastMessage && "tool_calls" in lastMessage && Array.isArray((lastMessage as any).tool_calls))
        ? (lastMessage as any).tool_calls[0]
        : undefined;

    if (toolCall) {
      const response = await toolCallResponse(toolCall);
>>>>>>> 439da65f
      res.json(response);
    } else {
      res.json({ response: lastMessage.content });
    }
  } catch (err: any) {
    if (err.message === "Aborted") {
      res.status(499).json({ error: "Message processing cancelled" });
    } else {
      console.error("Error in /api/message:", err);
      console.error("Error stack:", err.stack);
      res.status(500).json({ error: "LangChain Error", details: err.message });
    }
    activeMessages.delete(messageId);
  }
});

// Endpoint for cancelling message processing
app.post("/api/cancel", async (req, res) => {
  const { messageId } = req.body;
  const controller = activeMessages.get(messageId);
  if (controller) {
    controller.abort();
    activeMessages.delete(messageId);
    res.json({ status: "cancelled", message: "Message processing cancelled successfully" });
  } else {
    res.status(404).json({ error: "Message not found or already completed" });
  }
});


initializeApp()
  .then(() => {
    app.listen(port, () => {
      console.log(`LangChain server listening on http://localhost:${port}`);
    });
  })
  .catch((err) => {
    console.error("Failed to initialize application:", err);
    process.exit(1);
  });

export default app;<|MERGE_RESOLUTION|>--- conflicted
+++ resolved
@@ -1,31 +1,17 @@
 import express, { json } from "express";
 import * as dotenv from "dotenv";
 import { START, END, MemorySaver, MessagesAnnotation, StateGraph } from "@langchain/langgraph";
-<<<<<<< HEAD
 import { BaseMessage, HumanMessage, SystemMessage, ToolMessage, trimMessages } from "@langchain/core/messages";
 import { ChatPromptTemplate } from "@langchain/core/prompts";
 import { MemoryVectorStore } from "langchain/vectorstores/memory";
 import { Document } from "@langchain/core/documents";
-const { instructions } = await import("./text/instructions.js");
-const { codapApiDoc } = await import("./text/codap-api-documentation.js");
+import { instructions } from "./text/instructions.js";
+import { codapApiDoc } from "./text/codap-api-documentation.js";
 import { escapeCurlyBraces, processCodapDocumentation, setupVectorStore } from "./utils/rag-utils.js";
 import { processDataContexts } from "./utils/data-context-utils.js";
 import { createModelInstance } from "./utils/llm-utils.js";
 import { CHARS_PER_TOKEN, MAX_TOKENS_PER_CHUNK } from "./constants.js";
-import { tools } from "./tools.js";
-=======
-import { BaseMessage, SystemMessage, ToolMessage, trimMessages } from "@langchain/core/messages";
-import { ChatPromptTemplate } from "@langchain/core/prompts";
-// import { MemoryVectorStore } from "langchain/vectorstores/memory";
-// import { Document } from "@langchain/core/documents";
-import { instructions } from "./instructions.js";
-import { codapApiDoc } from "./codap-api-documentation.js";
-import { escapeCurlyBraces } from "./utils/rag-utils.js";
-import { processDataContexts } from "./utils/data-context-utils.js";
-import { createModelInstance } from "./utils/llm-utils.js";
-import { CHARS_PER_TOKEN, MAX_TOKENS_PER_CHUNK } from "./constants.js";
 import { toolCallResponse, tools } from "./tools.js";
->>>>>>> 439da65f
 
 dotenv.config();
 
@@ -34,7 +20,7 @@
 app.use(json());
 
 // Initialize the vector store cache to avoid re-creating it for each request.
-// let vectorStoreCache: { [key: string]: MemoryVectorStore } = {};
+let vectorStoreCache: { [key: string]: MemoryVectorStore } = {};
 
 const tokenCounter = (messages: BaseMessage[]): number => {
   let count = 0;
@@ -56,29 +42,14 @@
   allowPartial: true,
 });
 
-<<<<<<< HEAD
 let processedCodapApiDoc: Document[] = [];
-=======
-// let processedCodapApiDoc: Document<Record<string, any>>[] = [];
->>>>>>> 439da65f
 let promptTemplate: ChatPromptTemplate;
 
 export const initializeApp = async () => {
   console.log("Initializing application...");
 
-<<<<<<< HEAD
-=======
-  // Process the CODAP Plugin API documentation content
-  // processedCodapApiDoc = await processMarkdownDoc(codapApiDoc);
-
-  // promptTemplate = ChatPromptTemplate.fromMessages([
-  //   ["system", `${instructions}\n\nHere is the relevant CODAP API documentation:\n{context}`],
-  //   ["placeholder", "{messages}"],
-  // ]);
-
->>>>>>> 439da65f
   promptTemplate = ChatPromptTemplate.fromMessages([
-    ["system", `${instructions} Here is the relevant CODAP API documentation:\n ${escapeCurlyBraces(codapApiDoc)}`],
+    ["system", `${instructions}`],
     ["placeholder", "{messages}"],
   ]);
 
@@ -104,7 +75,6 @@
 const callModel = async (state: any, modelConfig: any) => {
   const { llmId } = modelConfig.configurable;
   const llm = getOrCreateModelInstance(llmId);
-<<<<<<< HEAD
   const llmRealId = JSON.parse(llmId).id;
   let context = "";
 
@@ -112,40 +82,20 @@
   const lastUserMessage = state.messages
     .filter((msg: any) => msg instanceof HumanMessage)
     .pop()?.content;
-=======
-  // const llmRealId = JSON.parse(llmId).id;
-
-  // Get the last user message to use as the query
-  // const lastUserMessage = state.messages
-  //   .filter((msg: any) => msg.role === "user")
-  //   .pop()?.content || state.messages[0]?.content;
->>>>>>> 439da65f
 
   // Use the trimmer to ensure we don't send too much to the model
   const trimmedMessages = await trimmer.invoke(state.messages);
 
   // Retrieve relevant documents using the appropriate embeddings
-<<<<<<< HEAD
   const vectorStore = vectorStoreCache[llmRealId] ?? await setupVectorStore(processedCodapApiDoc, llmRealId, vectorStoreCache);
   if (lastUserMessage) {
     const retriever = vectorStore.asRetriever({ k: 5, searchType: "mmr" });
-    const relevantDocs = await retriever.invoke(lastUserMessage);    context = relevantDocs
-      .map(d => escapeCurlyBraces(d.pageContent))
-      .join("\n\n");
-  }
-=======
-  // const vectorStore = vectorStoreCache[llmRealId] ?? await setupVectorStore(processedCodapApiDoc, llmRealId, vectorStoreCache);
-  // const relevantDocs = await vectorStore.similaritySearch(lastUserMessage, 10);
-
-  // console.log("Relevant documents:", relevantDocs);
-
-  // Clean the context to ensure it doesn't contain any template variables
-  // const context = relevantDocs
-  //   .map((doc: Document) => escapeCurlyBraces(doc.pageContent))
-  //   .join("\n\n");
->>>>>>> 439da65f
+    const relevantDocs = await retriever.invoke(lastUserMessage);
+    context = relevantDocs.map(d => escapeCurlyBraces(d.pageContent)).join("\n\n");
+  }
 
   const prompt = await promptTemplate.invoke({
+    context,
     messages: trimmedMessages,
   });
 
@@ -177,56 +127,6 @@
 const activeMessages = new Map<string, AbortController>();
 
 app.post("/api/tool", async (req, res) => {
-<<<<<<< HEAD
-  const { llmId, message, threadId, isToolResponse } = req.body;
-  const config = { configurable: { thread_id: threadId, llmId } };
-  const MAX_TRIES = 5;
-  let tries = 0;
-
-  try {
-    const messages = [];
-
-    // isToolResponse should only be true if the message from the client is the response to a CODAP API request that
-    // the client made in response to a CODAP_REQUEST message from the LLM.
-    if (isToolResponse) {
-      console.log("Processing tool response", message);
-      const toolResponse = new ToolMessage({
-        content: message.content,
-        tool_call_id: message.tool_call_id,
-      });
-
-      messages.push(toolResponse);
-
-      const toolResponseOutput = await langApp.invoke({ messages }, config);
-
-      console.log("Tool response output:", toolResponseOutput);
-
-      // if there's a new tool call in the response, we need to handle it
-      const functionCall = (toolResponseOutput.messages[toolResponseOutput.messages.length - 1] as any).tool_calls?.[0];
-      if (functionCall) {
-        tries++;
-        if (tries > MAX_TRIES) {
-          const tool = tools.find(t => t.name === functionCall.name);
-          if (!tool) {
-            throw new Error(`Tool ${functionCall.name} not found`);
-          }
-          const toolResult = await tool.func(functionCall.args);
-          console.log("Tool result:", toolResult);
-          const parsedResult = JSON.parse(toolResult);
-          const response = {
-            type: "CODAP_REQUEST",
-            request: parsedResult,
-            tool_call_id: functionCall.id
-          };
-          console.log("Tool response:", response);
-          res.json(response);
-        } else {
-          res.json({ response: "too many tries" });
-        }
-      } else {
-        res.json({ response: toolResponseOutput.messages[toolResponseOutput.messages.length - 1].content });
-      }
-=======
   const { llmId, message, threadId } = req.body;
   const config = { configurable: { thread_id: threadId, llmId } };
 
@@ -250,7 +150,6 @@
         res.json(response);
     } else {
       res.json({ response: toolResponseOutput.messages[toolResponseOutput.messages.length - 1].content });
->>>>>>> 439da65f
     }
   } catch (err: any) {
     if (err.message === "Aborted") {
@@ -265,7 +164,7 @@
 
 // This is the main endpoint for use by the client app. We may want to add more, e.g. another for tool calls, etc.
 app.post("/api/message", async (req, res) => {
-  const { llmId, message, threadId, dataContexts, messageId, isToolResponse } = req.body;
+  const { llmId, message, threadId, dataContexts, messageId } = req.body;
   const config = { configurable: { thread_id: threadId, llmId } };
 
   try {
@@ -299,38 +198,12 @@
     // Clean up the controller
     activeMessages.delete(messageId);
 
-<<<<<<< HEAD
-    const functionCall = (lastMessage && "tool_calls" in lastMessage && Array.isArray((lastMessage as any).tool_calls))
-        ? (lastMessage as any).tool_calls[0]
-        : undefined;
-
-    console.log("functionCall:", functionCall);
-
-    if (functionCall) {
-      const tool = tools.find(t => t.name === functionCall.name);
-      if (!tool) {
-        throw new Error(`Tool ${functionCall.name} not found`);
-      }
-
-      const toolResult = await tool.func(functionCall.args);
-      console.log("Tool result:", toolResult);
-      const parsedResult = JSON.parse(toolResult);
-      const response = {
-        type: "CODAP_REQUEST",
-        request: parsedResult,
-        tool_call_id: functionCall.id
-      };
-
-      console.log("Tool response:", response);
-
-=======
     const toolCall = (lastMessage && "tool_calls" in lastMessage && Array.isArray((lastMessage as any).tool_calls))
         ? (lastMessage as any).tool_calls[0]
         : undefined;
 
     if (toolCall) {
       const response = await toolCallResponse(toolCall);
->>>>>>> 439da65f
       res.json(response);
     } else {
       res.json({ response: lastMessage.content });
