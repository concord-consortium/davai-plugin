--- conflicted
+++ resolved
@@ -58,16 +58,6 @@
     ["placeholder", "{context}"],
     ["placeholder", "{messages}"],
 ]);
-<<<<<<< HEAD
-
-  // processedCodapApiDoc = chunkCodapDocumentation(codapApiDoc);
-
-  promptTemplate = ChatPromptTemplate.fromMessages([
-    ["system", `${instructions} Here is the relevant CODAP API documentation:\n ${escapeCurlyBraces(codapApiDoc)}`],
-    ["placeholder", "{messages}"],
-  ]);
-=======
->>>>>>> 885a69d0
 
   console.log("Application initialized successfully.");
 };
