import { CHARS_PER_TOKEN, MAX_TOKENS_PER_CHUNK } from "../constants.js";

export interface ICodapDataChunk {
  data: string;
  name: string;
}

export interface IProcessedChunk extends Record<string, unknown> {
  content: string;
  role: "user" | "assistant" | "system";
}

/**
 * Splits a large data object into smaller chunks based on token size
 */
export const chunkData = (data: ICodapDataChunk[]): ICodapDataChunk[][] => {
  const chunks: ICodapDataChunk[][] = [];
  let currentChunk: ICodapDataChunk[] = [];
  let currentSize = 0;

  for (const dataObject of data) {
    const dataStr = JSON.stringify(dataObject);
    const estimatedTokens = dataStr.length / CHARS_PER_TOKEN;

    if (currentSize + estimatedTokens > MAX_TOKENS_PER_CHUNK) {
      if (currentChunk.length > 0) {
        chunks.push(currentChunk);
        currentChunk = [];
        currentSize = 0;
      }

      // If a single data chunk is too large, split it into smaller pieces
      if (estimatedTokens > MAX_TOKENS_PER_CHUNK) {
        const subChunks = splitLargeChunk(dataObject);
        chunks.push(...subChunks);
        continue;
      }
    }
    currentChunk.push(dataObject);
    currentSize += estimatedTokens;
  }

  if (currentChunk.length > 0) {
    chunks.push(currentChunk);
  }

  return chunks;
};

/**
 * Splits a single large data chunk into smaller chunks based on its attributes
 */
export const splitLargeChunk = (dataChunk: ICodapDataChunk): ICodapDataChunk[][] => {
  const chunks: ICodapDataChunk[][] = [];
  const dataChunkStr = JSON.stringify(dataChunk);
  const estimatedTokens = dataChunkStr.length / CHARS_PER_TOKEN;
  if (estimatedTokens <= MAX_TOKENS_PER_CHUNK) {
    // If the chunk is small enough, just return it as a single chunk
    return [[dataChunk]];
  }

  // split the chunk into smaller pieces that are under CHUNK_SIZE
  for ( let i = 0; i < dataChunkStr.length; i += MAX_TOKENS_PER_CHUNK * CHARS_PER_TOKEN) {
    const subChunkStr = dataChunkStr.slice(i, i + MAX_TOKENS_PER_CHUNK * CHARS_PER_TOKEN);
    const subChunk: ICodapDataChunk = {
      name: dataChunk.name,
      data: subChunkStr
    };
    chunks.push([subChunk]);
  }

  return chunks;
};

/**
 * Processes data into a series of message chunks
 */
export const processCodapData = (data: Record<string, any>): IProcessedChunk[] => {
  const messages: IProcessedChunk[] = [];
  
  const dataArray = Object.entries(data).map(([name, dataObject]) => {
    return {
      name,
      data: dataObject ? JSON.stringify(dataObject) : ""
    };
  });
  
  const chunks = chunkData(dataArray);
  // console.log(`Created ${chunks.length} chunks`);
  
  // Process chunks and add them as user messages
  for (let i = 0; i < chunks.length; i++) {
    const chunk = chunks[i];
    const chunkStr = JSON.stringify(chunk);
    // const chunkSize = chunkStr.length / CHARS_PER_TOKEN;
    // console.log(`Processing chunk ${i + 1}/${chunks.length}, size: ${chunkSize} tokens`);

<<<<<<< HEAD
    messages.push({
      content: `CODAP document data contexts chunk ${i + 1}/${chunks.length}: ${chunkStr}`,
      role: "system"
=======
    // Ideally, this would be "system" message, but Gemini doesn't seem to accept more than one system message per session,
    // and these messages get sent separately from the initial system message.
    messages.push({
      content: `CODAP document data chunk ${i + 1}/${chunks.length}: ${chunkStr}`,
      role: "user"
>>>>>>> 7cfdf903
    });
  }

  return messages;
};<|MERGE_RESOLUTION|>--- conflicted
+++ resolved
@@ -77,17 +77,17 @@
  */
 export const processCodapData = (data: Record<string, any>): IProcessedChunk[] => {
   const messages: IProcessedChunk[] = [];
-  
+
   const dataArray = Object.entries(data).map(([name, dataObject]) => {
     return {
       name,
       data: dataObject ? JSON.stringify(dataObject) : ""
     };
   });
-  
+
   const chunks = chunkData(dataArray);
   // console.log(`Created ${chunks.length} chunks`);
-  
+
   // Process chunks and add them as user messages
   for (let i = 0; i < chunks.length; i++) {
     const chunk = chunks[i];
@@ -95,17 +95,11 @@
     // const chunkSize = chunkStr.length / CHARS_PER_TOKEN;
     // console.log(`Processing chunk ${i + 1}/${chunks.length}, size: ${chunkSize} tokens`);
 
-<<<<<<< HEAD
-    messages.push({
-      content: `CODAP document data contexts chunk ${i + 1}/${chunks.length}: ${chunkStr}`,
-      role: "system"
-=======
     // Ideally, this would be "system" message, but Gemini doesn't seem to accept more than one system message per session,
     // and these messages get sent separately from the initial system message.
     messages.push({
       content: `CODAP document data chunk ${i + 1}/${chunks.length}: ${chunkStr}`,
       role: "user"
->>>>>>> 7cfdf903
     });
   }
 
