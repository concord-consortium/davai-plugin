import { AssistantTool } from "openai/resources/beta/assistants";

<<<<<<< HEAD
export const newOpenAI = () => {
  return new OpenAI({
    apiKey: process.env.REACT_APP_OPENAI_API_KEY || "fake-key",
    baseURL: process.env.REACT_APP_OPENAI_BASE_URL,
    dangerouslyAllowBrowser: true,
    organization: "org-jbU1egKECzYlQI73HMMi7EOZ",
    project: "proj_VsykADfoZHvqcOJUHyVAYoDG",
  });
};

export async function convertBase64ToImage(base64Data: string, filename = "image.png") {
  try {
    const mimeType = base64Data.match(/data:(.*?);base64/)?.[1] || "image/png";
    const base64 = base64Data.split(",")[1];
    const binary = atob(base64);
    const binaryLength = binary.length;
    const arrayBuffer = new Uint8Array(binaryLength);
    for (let i = 0; i < binaryLength; i++) {
      arrayBuffer[i] = binary.charCodeAt(i);
    }

    const blob = new Blob([arrayBuffer], { type: mimeType });
    const file = new File([blob], filename, { type: mimeType });
    return file;
  } catch (error) {
    console.error("Error converting base64 to image:", error);
    throw error;
  }
}

=======
>>>>>>> d56ed82b
export const openAiTools: AssistantTool[] = [
  {
    type: "function",
    function: {
      name: "create_request",
      description: "Create a request to get data from CODAP",
      strict: false,
      parameters: {
        type: "object",
        properties: {
          action: {
            type: "string",
            description: "The action to perform"
          },
          resource: {
            type: "string",
            description: "The resource to act upon"
          },
          values: {
            type: "object",
            description: "The values to pass to the action"
          }
        },
        additionalProperties: false,
        required: [
          "action",
          "resource"
        ]
      }
    }
  },
  {
    type: "function",
    function: {
      name: "convert_base64_to_image",
      description: "Convert a base64 image to a file object",
      strict: false,
      parameters: {
        type: "object",
        properties: {
          base64Data: {
            type: "string",
            description: "The base64 image data"
          },
          filename: {
            type: "string",
            description: "The filename to use for the image"
          }
        },
        additionalProperties: false,
        required: [
          "base64Data"
        ]
      }
    }
  }
];

export const requestThreadDeletion = async (threadId: string): Promise<Response> => {
  const response = await fetch(`${process.env.REACT_APP_OPENAI_BASE_URL}threads/${threadId}`, {
    method: "DELETE",
    headers: {
      Authorization: `Bearer ${process.env.REACT_APP_OPENAI_API_KEY}`,
      "OpenAI-Beta": "assistants=v2",
      "Content-Type": "application/json",
    },
  });

  return response;
};<|MERGE_RESOLUTION|>--- conflicted
+++ resolved
@@ -1,38 +1,5 @@
 import { AssistantTool } from "openai/resources/beta/assistants";
 
-<<<<<<< HEAD
-export const newOpenAI = () => {
-  return new OpenAI({
-    apiKey: process.env.REACT_APP_OPENAI_API_KEY || "fake-key",
-    baseURL: process.env.REACT_APP_OPENAI_BASE_URL,
-    dangerouslyAllowBrowser: true,
-    organization: "org-jbU1egKECzYlQI73HMMi7EOZ",
-    project: "proj_VsykADfoZHvqcOJUHyVAYoDG",
-  });
-};
-
-export async function convertBase64ToImage(base64Data: string, filename = "image.png") {
-  try {
-    const mimeType = base64Data.match(/data:(.*?);base64/)?.[1] || "image/png";
-    const base64 = base64Data.split(",")[1];
-    const binary = atob(base64);
-    const binaryLength = binary.length;
-    const arrayBuffer = new Uint8Array(binaryLength);
-    for (let i = 0; i < binaryLength; i++) {
-      arrayBuffer[i] = binary.charCodeAt(i);
-    }
-
-    const blob = new Blob([arrayBuffer], { type: mimeType });
-    const file = new File([blob], filename, { type: mimeType });
-    return file;
-  } catch (error) {
-    console.error("Error converting base64 to image:", error);
-    throw error;
-  }
-}
-
-=======
->>>>>>> d56ed82b
 export const openAiTools: AssistantTool[] = [
   {
     type: "function",
@@ -102,4 +69,24 @@
   });
 
   return response;
-};+};
+
+export async function convertBase64ToImage(base64Data: string, filename = "image.png") {
+  try {
+    const mimeType = base64Data.match(/data:(.*?);base64/)?.[1] || "image/png";
+    const base64 = base64Data.split(",")[1];
+    const binary = atob(base64);
+    const binaryLength = binary.length;
+    const arrayBuffer = new Uint8Array(binaryLength);
+    for (let i = 0; i < binaryLength; i++) {
+      arrayBuffer[i] = binary.charCodeAt(i);
+    }
+
+    const blob = new Blob([arrayBuffer], { type: mimeType });
+    const file = new File([blob], filename, { type: mimeType });
+    return file;
+  } catch (error) {
+    console.error("Error converting base64 to image:", error);
+    throw error;
+  }
+}