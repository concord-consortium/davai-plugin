export const timeStamp = (): string => {
  const now = new Date();
  return now.toLocaleString();
};

export const formatJsonMessage = (json: any) => {
  return JSON.stringify(json, null, 2);
};

const isHTMLElement = (element: Element | null): element is HTMLElement => {
  return element instanceof HTMLElement;
};

export const isInputElement = (activeElement: Element | null) => {
  if (
    activeElement &&
    (activeElement.tagName === "INPUT" ||
     activeElement.tagName === "TEXTAREA" ||
     (isHTMLElement(activeElement) && activeElement.isContentEditable))
  ) {
    return true;
  }
};

export const getUrlParam = (paramName: string) => {
  const urlParams = new URLSearchParams(window.location.search);
  return urlParams.get(paramName);
};

export const keyMap: Record<string, { shifted: string; unshifted: string }> = {
  "ShiftLeft": { shifted: "Shift", unshifted: "Shift" },
  "ShiftRight": { shifted: "Shift", unshifted: "Shift" },
  "ControlLeft": { shifted: "Ctrl", unshifted: "Ctrl" },
  "ControlRight": { shifted: "Ctrl", unshifted: "Ctrl" },
  "AltLeft": { shifted: "Alt", unshifted: "Alt" },
  "AltRight": { shifted: "Alt", unshifted: "Alt" },
  "MetaLeft": { shifted: "Command", unshifted: "Command" },
  "MetaRight": { shifted: "Command", unshifted: "Command" },
  "KeyA": { shifted: "A", unshifted: "a" },
  "KeyB": { shifted: "B", unshifted: "b" },
  "KeyC": { shifted: "C", unshifted: "c" },
  "KeyD": { shifted: "D", unshifted: "d" },
  "KeyE": { shifted: "E", unshifted: "e" },
  "KeyF": { shifted: "F", unshifted: "f" },
  "KeyG": { shifted: "G", unshifted: "g" },
  "KeyH": { shifted: "H", unshifted: "h" },
  "KeyI": { shifted: "I", unshifted: "i" },
  "KeyJ": { shifted: "J", unshifted: "j" },
  "KeyK": { shifted: "K", unshifted: "k" },
  "KeyL": { shifted: "L", unshifted: "l" },
  "KeyM": { shifted: "M", unshifted: "m" },
  "KeyN": { shifted: "N", unshifted: "n" },
  "KeyO": { shifted: "O", unshifted: "o" },
  "KeyP": { shifted: "P", unshifted: "p" },
  "KeyQ": { shifted: "Q", unshifted: "q" },
  "KeyR": { shifted: "R", unshifted: "r" },
  "KeyS": { shifted: "S", unshifted: "s" },
  "KeyT": { shifted: "T", unshifted: "t" },
  "KeyU": { shifted: "U", unshifted: "u" },
  "KeyV": { shifted: "V", unshifted: "v" },
  "KeyW": { shifted: "W", unshifted: "w" },
  "KeyX": { shifted: "X", unshifted: "x" },
  "KeyY": { shifted: "Y", unshifted: "y" },
  "KeyZ": { shifted: "Z", unshifted: "z" },
  "Comma": { shifted: "<", unshifted: "," },
  "Period": { shifted: ">", unshifted: "." },
  "Slash": { shifted: "?", unshifted: "/" },
  "Semicolon": { shifted: ":", unshifted: ";" },
  "Quote": { shifted: "\"", unshifted: "'" },
  "BracketLeft": { shifted: "{", unshifted: "[" },
  "BracketRight": { shifted: "}", unshifted: "]" },
  "Backslash": { shifted: "|", unshifted: "\\" },
  "Backquote": { shifted: "~", unshifted: "`" },
  "Minus": { shifted: "_", unshifted: "-" },
  "Equal": { shifted: "+", unshifted: "=" }
};

export const isShortcutPressed = (pressedKeys: Set<string>, shortcutKeys: string): boolean => {
  const pressedKeyCodes = Array.from(pressedKeys);
  const keystrokeElements = shortcutKeys.split("+").map((key) => key.toLowerCase());

  return keystrokeElements.every((requiredKey) => {
    if (requiredKey === "ctrl") {
      return pressedKeyCodes.some((key) => keyMap[key]?.unshifted === "Ctrl");
    }
    if (requiredKey === "shift") {
      return pressedKeyCodes.some((key) => keyMap[key]?.unshifted === "Shift");
    }
    if (requiredKey === "alt") {
      return pressedKeyCodes.some((key) => keyMap[key]?.unshifted === "Alt");
    }
    if (requiredKey === "command" || requiredKey === "meta") {
      return pressedKeyCodes.some((key) => keyMap[key]?.unshifted === "Command");
    }

    return pressedKeyCodes.some((key) => {
      const keyMapping = keyMap[key];
      if (!keyMapping) return false;

      const isShiftPressed = pressedKeyCodes.some((pressedKey) => keyMap[pressedKey]?.unshifted === "Shift");
      if (isShiftPressed) {
        return keyMapping.shifted.toLowerCase() === requiredKey;
      } else {
        return keyMapping.unshifted.toLowerCase() === requiredKey;
      }
    });
  });
};

<<<<<<< HEAD
export const alertSound = (mode?: string) => {
  if (!window.AudioContext) return;

  const frequency = mode === "stop" ? 293.665 : 587.33; // the musical note D (for DAVAI)
  const context = new window.AudioContext();
  const oscillator = context.createOscillator();
  oscillator.type = "sine";
  oscillator.frequency.setValueAtTime(frequency, context.currentTime);
  oscillator.connect(context.destination);
  oscillator.start();
  oscillator.stop(context.currentTime + 0.05);
=======
export const convertBase64ToImage = async (base64Data: string, filename = "image.png") => {
  try {
    const mimeType = base64Data.match(/data:(.*?);base64/)?.[1] || "image/png";
    const base64 = base64Data.split(",")[1];
    const binary = atob(base64);
    const binaryLength = binary.length;
    const arrayBuffer = new Uint8Array(binaryLength);
    for (let i = 0; i < binaryLength; i++) {
      arrayBuffer[i] = binary.charCodeAt(i);
    }

    const blob = new Blob([arrayBuffer], { type: mimeType });
    const file = new File([blob], filename, { type: mimeType });
    return file;
  } catch (error) {
    console.error("Error converting base64 to image:", error);
    throw error;
  }
>>>>>>> a2e91397
};<|MERGE_RESOLUTION|>--- conflicted
+++ resolved
@@ -107,7 +107,6 @@
   });
 };
 
-<<<<<<< HEAD
 export const alertSound = (mode?: string) => {
   if (!window.AudioContext) return;
 
@@ -119,7 +118,8 @@
   oscillator.connect(context.destination);
   oscillator.start();
   oscillator.stop(context.currentTime + 0.05);
-=======
+};
+
 export const convertBase64ToImage = async (base64Data: string, filename = "image.png") => {
   try {
     const mimeType = base64Data.match(/data:(.*?);base64/)?.[1] || "image/png";
@@ -138,5 +138,4 @@
     console.error("Error converting base64 to image:", error);
     throw error;
   }
->>>>>>> a2e91397
 };