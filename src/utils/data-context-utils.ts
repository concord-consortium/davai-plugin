--- conflicted
+++ resolved
@@ -43,11 +43,7 @@
 };
 
 interface IExtractedDataContext {
-<<<<<<< HEAD
-  dataContexts: Record<string, any>;
-=======
   codapData: Record<string, any>;
->>>>>>> 7cfdf903
   type: "create" | "initial" | "remove" | "update";
 }
 
@@ -66,11 +62,7 @@
       const contexts = JSON.parse(
         message.substring(DATA_CONTEXT_MESSAGES.INITIAL.split("{contexts}")[0].length)
       );
-<<<<<<< HEAD
-      return { dataContexts: trimDataset(contexts), type: "initial" };
-=======
       return { codapData: trimDataset(contexts), type: "initial" };
->>>>>>> 7cfdf903
     }
 
     // Check for updated data context
@@ -87,11 +79,7 @@
           message.length - updateSuffix.length
         )
       );
-<<<<<<< HEAD
-      return { dataContexts: { [name]: trimDataset(context) }, type: "update" };
-=======
       return { codapData: { [name]: trimDataset(context) }, type: "update" };
->>>>>>> 7cfdf903
     }
 
     // Check for new data context
@@ -108,11 +96,7 @@
           message.length - createSuffix.length
         )
       );
-<<<<<<< HEAD
-      return { dataContexts: { [name]: trimDataset(context) }, type: "create" };
-=======
       return { codapData: { [name]: trimDataset(context) }, type: "create" };
->>>>>>> 7cfdf903
     }
 
     // Check for removed data context
@@ -135,15 +119,6 @@
       return { codapData: { graph }, type: "update" };
     }
 
-    // Check for updated graph
-    const graphPrefix = DATA_CONTEXT_MESSAGES.GRAPH.split("{graph}")[0];
-    if (message.startsWith(graphPrefix)) {
-      const graph = JSON.parse(
-        message.substring(graphPrefix.length, message.length - DATA_CONTEXT_MESSAGES.GRAPH.split("{graph}")[1].length)
-      );
-      return { dataContexts: { graph }, type: "update" };
-    }
-
     return null;
   } catch (err) {
     console.error("Failed to extract data contexts:", err);
