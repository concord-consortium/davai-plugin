--- conflicted
+++ resolved
@@ -46,17 +46,14 @@
     thread: types.maybe(types.frozen()),
     transcriptStore: ChatTranscriptModel,
   })
-<<<<<<< HEAD
+  .volatile(() => ({
+    uploadFileAfterRun: false,
+    dataUri: "",
+  }))
   .actions((self) => ({
     setIsLoadingResponse(isLoading: boolean) {
       self.isLoadingResponse = isLoading;
     }
-=======
-  .volatile(() => ({
-    isLoadingResponse: false,
-    uploadFileAfterRun: false,
-    dataUri: "",
->>>>>>> a2e91397
   }))
   .actions((self) => ({
     handleMessageSubmitMockAssistant() {
@@ -112,7 +109,7 @@
       } catch (err) {
         console.error("Failed to handle message submit:", err);
         self.transcriptStore.addMessage(DEBUG_SPEAKER, {description: "Failed to handle message submit", content: formatJsonMessage(err)});
-        self.isLoadingResponse = false;
+        self.setIsLoadingResponse(false);
       }
     });
 
@@ -185,7 +182,7 @@
               content: "I'm sorry, I don't have a response for that.",
             });
           }
-          self.isLoadingResponse = false;
+          self.setIsLoadingResponse(false);
         }
       }
 
@@ -195,28 +192,9 @@
           content: formatJsonMessage(runState),
         });
         self.transcriptStore.addMessage(DAVAI_SPEAKER, {
-<<<<<<< HEAD
-           content: "I'm sorry, I don't have a response for that.",
-         });
-       }
-       self.setIsLoadingResponse(false);
-     }
-
-     if (errorStates.includes(runState.status)) {
-      self.transcriptStore.addMessage(DEBUG_SPEAKER, {
-         description: "Run failed",
-         content: formatJsonMessage(runState),
-       });
-       self.transcriptStore.addMessage(DAVAI_SPEAKER, {
-         content: "I'm sorry, I encountered an error. Please try again.",
-       });
-       self.setIsLoadingResponse(false);
-     }
-   });
-=======
           content: "I'm sorry, I encountered an error. Please try again.",
         });
-        self.isLoadingResponse = false;
+        self.setIsLoadingResponse(false);
       }
     });
 
@@ -258,7 +236,6 @@
         self.transcriptStore.addMessage(DEBUG_SPEAKER, {description: "Failed to send file message", content: formatJsonMessage(err)});
       }
     });
->>>>>>> a2e91397
 
     const handleRequiredAction = flow(function* (runState, runId) {
       try {
@@ -298,7 +275,7 @@
       } catch (err) {
         console.error(err);
         self.transcriptStore.addMessage(DEBUG_SPEAKER, {description: "Error taking required action", content: formatJsonMessage(err)});
-        self.isLoadingResponse = false;
+        self.setIsLoadingResponse(false);
       }
     });
 
