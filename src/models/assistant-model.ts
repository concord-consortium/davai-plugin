import { types, flow } from "mobx-state-tree";
import { getTools, initLlmConnection } from "../utils/llm-utils";
import { ChatTranscriptModel, transcriptStore } from "./chat-transcript-model";
import { Message } from "openai/resources/beta/threads/messages";
import { getAttributeList, getDataContext } from "../utils/codap-api-helpers";
import { DAVAI_SPEAKER, DEBUG_SPEAKER } from "../constants";
import { createGraph } from "../utils/codap-utils";
<<<<<<< HEAD
import { formatMessage } from "../utils/utils";
=======
import appConfigJson from "../app-config.json";
>>>>>>> ec9a2ad4

export const AssistantModel = types
  .model("AssistantModel", {
    assistant: types.maybe(types.frozen()),
    assistantId: types.string,
    instructions: types.string,
    model: types.string,
    thread: types.maybe(types.frozen()),
    transcriptStore: ChatTranscriptModel,
    useExistingAssistant: true
  })
  .actions((self) => {
    const davai = initLlmConnection();

    const initialize = flow(function* () {
      try {
        const tools = getTools();

<<<<<<< HEAD
        self.assistant = newAssistant;
        transcriptStore.addMessage(DEBUG_SPEAKER, {
          description: "New assistant created",
          content: formatMessage(self.assistant)
        });

=======
        const davaiAssistant = self.useExistingAssistant && self.assistantId
          ? yield davai.beta.assistants.retrieve(self.assistantId)
          : yield davai.beta.assistants.create({instructions: self.instructions, model: self.model, tools });

        if (!self.useExistingAssistant) {
          self.assistantId = davaiAssistant.id;
        }
        self.assistant = davaiAssistant;
>>>>>>> ec9a2ad4
        self.thread = yield davai.beta.threads.create();
        transcriptStore.addMessage(DEBUG_SPEAKER, {
          description: "New thread created",
          content: formatMessage(self.thread)
        });
      } catch (err) {
        console.error("Failed to initialize assistant:", err);
        transcriptStore.addMessage(DEBUG_SPEAKER, {
          description: "Failed to initialize assistant",
          content: formatMessage(err)
        });
      }
    });

    const handleMessageSubmit = flow(function* (messageText) {
      try {
        const messageSent = yield davai.beta.threads.messages.create(self.thread.id, {
          role: "user",
          content: messageText,
        });

        transcriptStore.addMessage(DEBUG_SPEAKER, {description: "Message sent to LLM", content: formatMessage(messageSent)});
        yield startRun();

      } catch (err) {
        console.error("Failed to handle message submit:", err);
        transcriptStore.addMessage(DEBUG_SPEAKER, {description: "Failed to handle message submit", content: formatMessage(err)});
      }
    });

    const startRun = flow(function* () {
      try {
        const run = yield davai.beta.threads.runs.create(self.thread.id, {
          assistant_id: self.assistant.id,
        });

        // Wait for run completion and handle responses
        let runState = yield davai.beta.threads.runs.retrieve(self.thread.id, run.id);
        while (runState.status !== "completed" && runState.status !== "requires_action") {
          runState = yield davai.beta.threads.runs.retrieve(self.thread.id, run.id);
        }

        if (runState.status === "requires_action") {
          transcriptStore.addMessage(DEBUG_SPEAKER, {description: "User request requires action", content: formatMessage(runState)});
          yield handleRequiredAction(runState, run.id);
        }

        // Get the last assistant message from the messages array
        const messages = yield davai.beta.threads.messages.list(self.thread.id);
        const lastMessageForRun = messages.data.filter(
          (msg: Message) => msg.run_id === run.id && msg.role === "assistant"
        ).pop();

        self.transcriptStore.addMessage(
          DAVAI_SPEAKER,
          {content: lastMessageForRun?.content[0]?.text?.value || "Error processing request."}
        );
      } catch (err) {
        console.error("Failed to complete run:", err);
        transcriptStore.addMessage(DEBUG_SPEAKER, {description: "Failed to complete run", content: formatMessage(err)});
      }
    });

    const handleRequiredAction = flow(function* (runState, runId) {
      try {
        const toolOutputs = runState.required_action?.submit_tool_outputs.tool_calls
          ? yield Promise.all(
            runState.required_action.submit_tool_outputs.tool_calls.map(async (toolCall: any) => {
              if (toolCall.function.name === "get_attributes") {
                const { dataset } = JSON.parse(toolCall.function.arguments);
                // getting the root collection won't always work. what if a user wants the attributes
                // in the Mammals dataset but there is a hierarchy?
                const rootCollection = (await getDataContext(dataset)).values.collections[0];
                const attributeListRes = await getAttributeList(dataset, rootCollection.name);
                const { requestMessage, ...codapResponse } = attributeListRes;
                transcriptStore.addMessage(DEBUG_SPEAKER, { description: "Request sent to CODAP", content: formatMessage(requestMessage) });
                transcriptStore.addMessage(DEBUG_SPEAKER, { description: "Response from CODAP", content: formatMessage(codapResponse) });
                return { tool_call_id: toolCall.id, output: JSON.stringify(attributeListRes) };
              } else {
                const { dataset, name, xAttribute, yAttribute } = JSON.parse(toolCall.function.arguments);
                const { requestMessage, ...codapResponse} = await createGraph(dataset, name, xAttribute, yAttribute);
                transcriptStore.addMessage(DEBUG_SPEAKER, { description: "Request sent to CODAP", content: formatMessage(requestMessage) });
                transcriptStore.addMessage(DEBUG_SPEAKER, { description: "Response from CODAP", content: formatMessage(codapResponse) });
                return { tool_call_id: toolCall.id, output: "Graph created." };
              }
            })
          )
          : [];

        if (toolOutputs) {
          davai.beta.threads.runs.submitToolOutputsStream(
            self.thread.id, runId, { tool_outputs: toolOutputs }
          );

          const threadMessageList = yield davai.beta.threads.messages.list(self.thread.id);
          const threadMessages = threadMessageList.data.map((msg: any) => ({
            role: msg.role,
            content: msg.content[0].text.value,
          }));

          yield davai.chat.completions.create({
            model: "gpt-4o-mini",
            messages: [
              ...threadMessages
            ],
          });
        }
      } catch (err) {
        console.error(err);
        transcriptStore.addMessage(DEBUG_SPEAKER, {description: "Error taking required action", content: formatMessage(err)});
      }
    });

    return { initialize, handleMessageSubmit };
  });

const assistant = appConfigJson.config.assistant;
export const assistantStore = AssistantModel.create({
  assistantId: assistant.existing_assistant_id,
  model: assistant.model,
  instructions: assistant.instructions,
  transcriptStore,
  useExistingAssistant: assistant.use_existing
});<|MERGE_RESOLUTION|>--- conflicted
+++ resolved
@@ -5,11 +5,8 @@
 import { getAttributeList, getDataContext } from "../utils/codap-api-helpers";
 import { DAVAI_SPEAKER, DEBUG_SPEAKER } from "../constants";
 import { createGraph } from "../utils/codap-utils";
-<<<<<<< HEAD
 import { formatMessage } from "../utils/utils";
-=======
 import appConfigJson from "../app-config.json";
->>>>>>> ec9a2ad4
 
 export const AssistantModel = types
   .model("AssistantModel", {
@@ -28,14 +25,6 @@
       try {
         const tools = getTools();
 
-<<<<<<< HEAD
-        self.assistant = newAssistant;
-        transcriptStore.addMessage(DEBUG_SPEAKER, {
-          description: "New assistant created",
-          content: formatMessage(self.assistant)
-        });
-
-=======
         const davaiAssistant = self.useExistingAssistant && self.assistantId
           ? yield davai.beta.assistants.retrieve(self.assistantId)
           : yield davai.beta.assistants.create({instructions: self.instructions, model: self.model, tools });
@@ -44,8 +33,11 @@
           self.assistantId = davaiAssistant.id;
         }
         self.assistant = davaiAssistant;
->>>>>>> ec9a2ad4
         self.thread = yield davai.beta.threads.create();
+        transcriptStore.addMessage(DEBUG_SPEAKER, {
+          description: "You are chatting with assistant",
+          content: formatMessage(self.assistant)
+        });
         transcriptStore.addMessage(DEBUG_SPEAKER, {
           description: "New thread created",
           content: formatMessage(self.thread)
