import { types, flow, Instance, getRoot } from "mobx-state-tree";
import { nanoid } from "nanoid";
import { codapInterface } from "@concord-consortium/codap-plugin-api";
import { DAVAI_SPEAKER, DEBUG_SPEAKER } from "../constants";
import { formatJsonMessage, getDataContexts, getGraphByID, isGraphSonifiable } from "../utils/utils";
import { ChatTranscriptModel } from "./chat-transcript-model";
import { extractDataContexts } from "../utils/data-context-utils";
<<<<<<< HEAD
import { IGraphAttrData, IToolCallData, IMessageResponse, ToolOutput } from "../types";
import { postMessage } from "../utils/llm-utils";
=======
import { postMessage } from "../utils/llm-utils";

interface IGraphAttrData {
  legend?: Record<string, any>;
  rightSplit?: Record<string, any>;
  topSplit?: Record<string, any>;
  xAxis?: Record<string, any>;
  yAxis?: Record<string, any>;
  y2Axis?: Record<string, any>;
}

interface IToolCallData {
  request: {
    action: string;
    graphID?: string;
    resource: string;
    values?: any;
  };
  tool_call_id: string;
  type: string;
}

interface IMessageResponse {
  request?: {
    action: string;
    resource: string;
    values?: any;
  };
  response?: string;
  status?: string;
  tool_call_id?: string;
  type: "CODAP_REQUEST" | "MESSAGE";
}
>>>>>>> 885a69d0

/**
 * AssistantModel encapsulates the AI assistant and its interactions with the user.
 * It includes properties and methods for configuring the assistant, handling chat interactions, and maintaining the assistant's
 * thread and transcript.
 *
 * @property {Object} apiConnection - The API connection object for interacting with the assistant
 * @property {Object|null} assistant - The assistant object, or `null` if not initialized.
 * @property {string[]} codapNotificationQueue - Queue of messages to be sent to the assistant. Used if CODAP generates notifications while assistant is processing a response.
 * @property {string} dataUri - The data URI of the file to be uploaded.
 * @property {boolean} isCancelling - Flag indicating whether the assistant is currently cancelling a request.
 * @property {boolean} isLoadingResponse - Flag indicating whether the assistant is currently processing a response.
 * @property {boolean} isResetting - Flag indicating whether the assistant is currently resetting the chat.
 * @property {string} llmId - The unique ID string of the LLM being used, or `null` if not initialized.
 * @property {string[]} messageQueue - Queue of messages to be sent to the assistant. Used if user sends messages while assistant is processing a response.
 * @property {boolean} showLoadingIndicator - Flag indicating whether to show a loading indicator to the user; this is decoupled from the assistant's internal loading state to allow for more control over UI elements.
 * @property {Object|null} thread - The assistant's thread used for the current chat, or `null` if no thread is active.
 * @property {ChatTranscriptModel} transcriptStore - The assistant's chat transcript store for recording and managing chat messages.
 * @property {boolean} uploadFileAfterRun - Flag indicating whether to upload a file after the assistant completes a run.
 */
export const AssistantModel = types
  .model("AssistantModel", {
    // assistant: types.maybe(types.frozen()),
    codapNotificationQueue: types.array(types.string),
    isCancelling: types.optional(types.boolean, false),
    isLoadingResponse: types.optional(types.boolean, false),
    isResetting: types.optional(types.boolean, false),
    messageQueue: types.array(types.string),
    showLoadingIndicator: types.optional(types.boolean, false),
    threadId: types.maybe(types.string),
    transcriptStore: ChatTranscriptModel,
  })
  .volatile(() => ({
<<<<<<< HEAD
=======
    dataContextForGraph: null as IGraphAttrData | null,
    dataUri: "",
    uploadFileAfterRun: false,
>>>>>>> 885a69d0
    llmId: "mock" as string,  // Set explicitly via setLlmId
    currentMessageId: null as string | null,
  }))
  .views((self) => ({
    get isAssistantMocked() {
      const llmData = JSON.parse(self.llmId || "");
      return llmData.id === "mock";
    }
  }))
  .actions((self) => ({
    addDavaiMsg(msg: string) {
      self.transcriptStore.addMessage(DAVAI_SPEAKER, { content: msg });
    },
    addDbgMsg (description: string, content: any) {
      self.transcriptStore.addMessage(DEBUG_SPEAKER, { description, content });
    },
    setShowLoadingIndicator(show: boolean) {
      self.showLoadingIndicator = show;
    },
    setLlmId(llmId: string) {
      self.llmId = llmId;
    },
    setThreadId(threadId: string) {
      self.threadId = threadId;
    }
  }))
  .actions((self) => ({
    handleMessageSubmitMockAssistant() {
      self.setShowLoadingIndicator(true);
      // Use a brief delay to prevent duplicate timestamp-based keys.
      setTimeout(() => {
        self.addDavaiMsg("I'm just a mock assistant and can't process that request.");
        self.setShowLoadingIndicator(false);
      }, 2000);
    },
    setTranscriptStore(transcriptStore: any) {
      self.transcriptStore = transcriptStore;
    }
  }))
  .actions((self) => ({
    addMessageToCODAPNotificationQueue(msg: string) {
      self.codapNotificationQueue.push(msg);
    }
  }))
  .actions((self) => {
    const initializeAssistant = flow(function* (llmId: string) {
      try {
        self.setLlmId(llmId);
        self.setThreadId(nanoid());
        self.addDbgMsg("Assistant initialized", `Assistant ID: ${llmId}, Thread ID: ${self.threadId}`);
        yield fetchAndSendDataContexts();
      } catch (err) {
        console.error("Failed to initialize assistant:", err);
        self.addDbgMsg("Failed to initialize assistant", formatJsonMessage(err));
      }
    });

    const fetchAndSendDataContexts = flow(function* () {
      try {
        const contexts = yield getDataContexts();
        self.addDbgMsg("Data contexts information", formatJsonMessage(contexts));
        sendCODAPDocumentInfo(`Data contexts: ${JSON.stringify(contexts)}`);
      } catch (err) {
        console.error("Failed to get data contexts:", err);
        self.addDbgMsg("Failed to get data contexts", formatJsonMessage(err));
      }
    });

    const sendDataCtxChangeInfo = flow(function* (msg: string) {
      try {
        if (self.isLoadingResponse || self.isCancelling || self.isResetting) {
          self.codapNotificationQueue.push(msg);
        } else {
          yield sendCODAPDocumentInfo(msg);
        }
      } catch (err) {
        console.error("Failed to send data context info to LLM:", err);
        self.addDbgMsg("Failed to send data context info to the LLM", formatJsonMessage(err));
      }
    });

    const sendCODAPDocumentInfo = flow(function* (message) {
      if (self.isAssistantMocked) return;

      try {
        const extracted = extractDataContexts(message);
        self.addDbgMsg("Sending CODAP document info to LLM", extracted ? formatJsonMessage(extracted) : message);
        if (!self.threadId) {
          self.codapNotificationQueue.push(message);
        } else {
          if (extracted) {
            const requestBody = {
              llmId: self.llmId,
              threadId: self.threadId,
              codapData: extracted.codapData
            };

            const dataContextResponse = yield postMessage(requestBody, "message");

            if (!dataContextResponse.ok) {
              throw new Error(`Failed to send system message: ${dataContextResponse.statusText}`);
            }

            const data = yield dataContextResponse.json();
            self.addDbgMsg("CODAP document info received by LLM", formatJsonMessage(data));
          } else {
            self.addDbgMsg("Could not extract data contexts from message", message);
          }
        }
      } catch (err) {
        console.error("Failed to send system message:", err);
        self.addDbgMsg("Failed to send CODAP document information to LLM", formatJsonMessage(err));
      }
    });

    const processToolCall = flow(function* (data: IToolCallData) {
      try {
        if (data.type === "create_request") {
          const { action, resource, values } = data.request;
          const request = { action, resource, values };

          self.addDbgMsg("Request sent to CODAP", formatJsonMessage(request));
          let res = yield codapInterface.sendRequest(request);
          self.addDbgMsg("Response from CODAP", formatJsonMessage(res));

          // When the request is to create a graph component, we need to update the sonification
          // store after the run.
          if (action === "create" && resource === "component" && values.type === "graph" && res.success) {
            const root = getRoot(self) as any;
            root.sonificationStore.setGraphs({ selectNewest: true });
<<<<<<< HEAD
=======
          }

          // Prepare for uploading of image file after run if the request is to get dataDisplay
          const isImageSnapshotRequest = action === "get" && resource.match(/^dataDisplay/);
          if (isImageSnapshotRequest) {
            self.uploadFileAfterRun = true;
            self.dataUri = res.values.exportDataUri;
            const graphIdMatch = resource.match(/\[(\d+)\]/);
            const graphID = graphIdMatch?.[1];
            if (graphID) {
              // Send data for the attributes on the graph for additional context
              self.dataContextForGraph = yield getGraphAttrData(graphID);
            } else {
              self.addDbgMsg("Could not extract graphID from resource string", resource);
              self.dataContextForGraph = null;
            }
            // remove any exportDataUri value that exists since it can be large and we don't need to send it to the assistant
            res = isImageSnapshotRequest
              ? { ...res, values: { ...res.values, exportDataUri: undefined } }
              : res;
>>>>>>> 885a69d0
          }

          // Prepare for uploading of image file after run if the request is to get dataDisplay
          const graphIdMatch = resource.match(/\[(\d+)\]/);
          const graphID = graphIdMatch?.[1];

          if (res.values.exportDataUri && graphID) {
              // Send data for the attributes on the graph for additional context
            const graphData = yield getGraphAttrData(graphID);
            return [
              { type: "text", text: "Describe this image of the graph for the user."},
              { type: "image_url", image_url: { url: res.values.exportDataUri } },
              { type: "text", text: `Here is data about the graph in the image. Use it to improve your description. ${JSON.stringify(graphData)}`}
            ];
          } else {

            return JSON.stringify(res);
          }
        } else if (data.type === "sonify_graph") {
          const root = getRoot(self) as any;
          if (typeof data.request.graphID === "undefined") {
            throw new Error("graphID is undefined");
          }
          const graph = yield getGraphByID(String(data.request.graphID));

          if (isGraphSonifiable(graph)) {
            root.sonificationStore.setSelectedGraphID(graph.id);
            return `The graph "${graph.name || graph.id}" is ready to be sonified. Tell the user they can use the sonification controls to hear it.`;
          } else {
            return `The graph "${graph.name || graph.id}" is not a numeric scatter plot or univariate dot plot. Tell the user they must select a numeric scatter plot or univariate dot plot to proceed.`;
          }
        }
      } catch (err) {
          console.error("Failed to handle tool call:", err);
          self.addDbgMsg("Failed to handle tool call", formatJsonMessage(err));
          return JSON.stringify({ status: "error", error: err instanceof Error ? err.message : String(err) });
        }
    });

    const sendToolOutputToLlm = flow(function* (toolCallId: string, content: ToolOutput) {
      if (self.isAssistantMocked) return;
      try {
        const reqBody = {
          llmId: self.llmId,
          threadId: self.threadId,
          isToolResponse: true,
          message: {
            tool_call_id: toolCallId,
            content
          }
        };
        const toolOutputResponse = yield postMessage(reqBody, "tool");

        if (!toolOutputResponse.ok) {
          throw new Error(`Failed to send tool response: ${toolOutputResponse.statusText}`);
        }

        return yield toolOutputResponse.json();
      } catch (err) {
        console.error("Failed to send tool response:", err);
        self.addDbgMsg("Failed to send tool response", formatJsonMessage(err));
        throw err;
      }
    });

    const handleMessageSubmit = flow(function* (messageText: string) {
      try {
        self.setShowLoadingIndicator(true);
        if (self.isCancelling || self.isResetting) {
          const description = self.isCancelling ? "Cancelling" : "Resetting";
          self.addDbgMsg(description, `User message added to queue: ${messageText}`);
          self.messageQueue.push(messageText);
        } else {
          self.isLoadingResponse = true;

          // Generate a unique message ID for this request. This lets us cancel the message if needed.
          const messageId = nanoid();
          self.currentMessageId = messageId;

          const reqBody = {
            llmId: self.llmId,
            threadId: self.threadId,
            message: messageText,
            isSystemMessage: false,
            messageId
          };

          // Send message to LangChain server
          const messageResponse = yield postMessage(reqBody, "message");

          if (!messageResponse.ok) {
            throw new Error(`Failed to send message: ${messageResponse.statusText}`);
          }

          let data: IMessageResponse = yield messageResponse.json();
          self.addDbgMsg("Message received by server", formatJsonMessage(data));

          // Keep processing tool calls until we get a final response
          while (data?.status === "requires_action" && data?.tool_call_id) {
            const toolOutput = yield processToolCall(data as IToolCallData);
            self.addDbgMsg("Tool output generated", formatJsonMessage(toolOutput));

            // Send tool response back to server
            const toolResponseResult = yield sendToolOutputToLlm(data.tool_call_id, toolOutput);
            self.addDbgMsg("Response to tool output from server", formatJsonMessage(toolResponseResult));

            // Get the next response in the chain
            data = toolResponseResult;
          }

          // Once we're out of the tool call chain, handle the final response.
          if (data.response) {
            self.addDavaiMsg(data.response);
          }
        }
      } catch (err) {
        console.error("Failed to handle message submit:", err);
        self.addDbgMsg("Failed to handle message submit", formatJsonMessage(err));
      } finally {
        self.isLoadingResponse = false;
        self.setShowLoadingIndicator(false);
        self.currentMessageId = null;
      }
    });

    const handleCancel = () => {
      if (self.currentMessageId) {
        cancelRun(self.currentMessageId);
      }
      self.isCancelling = true;
      self.setShowLoadingIndicator(false);
      self.addDavaiMsg("I've cancelled processing your message.");
    };

    const getAttributeData = flow(function* (graphID: string, attrID: string | null) {
      if (!attrID) return { attributeData: null };

      const response = yield Promise.resolve(codapInterface.sendRequest({
        action: "get",
        resource: `component[${graphID}].attribute[${attrID}]`
      }));

      return response?.values
        ? {
            id: response.values.id,
            name: response.values.name,
            values: response.values._categoryMap.__order
          }
        : null;
    });

    const getGraphAttrData = flow(function* (graphID) {
      try {
        const graph = yield getGraphByID(graphID);
        if (graph) {
          const legendAttrData = yield getAttributeData(graphID, graph.legendAttributeID);
          const rightAttrData = yield getAttributeData(graphID, graph.rightSplitAttributeID);
          const topAttrData = yield getAttributeData(graphID, graph.topSplitAttributeID);
          const xAttrData = yield getAttributeData(graphID, graph.xAttributeID);
          const yAttrData = yield getAttributeData(graphID, graph.yAttributeID);
          const y2AttrData = yield getAttributeData(graphID, graph.y2AttributeID);

          const graphAttrData: IGraphAttrData = {
            legend: { attributeData: legendAttrData },
            rightSplit: { attributeData: rightAttrData },
            topSplit: { attributeData: topAttrData },
            xAxis: { attributeData: xAttrData },
            yAxis: { attributeData: yAttrData },
            y2Axis: { attributeData: y2AttrData }
          };

          self.addDbgMsg("Data context for graph", formatJsonMessage(graphAttrData));
          return graphAttrData;
        } else {
          self.addDbgMsg("No graph found with ID", graphID);
          return null;
        }
      } catch (err) {
        console.error("Failed to get graph attribute data:", err);
        self.addDbgMsg("Failed to get graph attribute data", formatJsonMessage(err));
        return null;
      }
    });

    const cancelRun = flow(function* (runId: string) {
      try {
        const reqBody = { messageId: runId };
        const cancelResponse = yield postMessage(reqBody, "cancel");

        if (!cancelResponse.ok) {
          throw new Error(`Failed to cancel run: ${cancelResponse.statusText}`);
        }

        const cancelRes = yield cancelResponse.json();
        self.isCancelling = false;
        self.setShowLoadingIndicator(false);
        self.addDbgMsg(`Cancel request received`, formatJsonMessage(cancelRes));
      } catch (err: any) {
        const errorMessage =
          err instanceof Error
            ? err.message
            : typeof err === "string"
            ? err
            : JSON.stringify(err);
        if (errorMessage.includes("Message not found or already completed")) {
          self.isCancelling = false;
          return;
        } else {
          console.error("Failed to cancel run:", errorMessage);
          self.addDbgMsg("Failed to cancel run", formatJsonMessage(errorMessage));
        }
        self.isCancelling = false;
      }
    });

    // const resetThread = flow(function* () {
    //   try {
    //     self.isResetting = true;
    //     if (self.currentMessageId) {
    //       self.isCancelling = true;
    //       yield cancelRun(self.currentMessageId);
    //     }
    //     const allThreadMessages = self.transcriptStore.messages.map(msg => {
    //       return `${msg.speaker}: ${msg.messageContent.content}`;
    //     }).join("\n");
    //     yield createThread();
    //     yield fetchAndSendDataContexts();
    //     self.addDbgMsg("Sending thread history to LLM", formatJsonMessage(allThreadMessages));
    //     self.isResetting = false;
    //   } catch (err) {
    //     console.error("Failed to reset thread:", err);
    //     self.addDbgMsg("Failed to reset thread", formatJsonMessage(err));
    //     self.isCancelling = false;
    //     self.isResetting = false;
    //   }
    // });

    const createThread = flow(function* () {
      try {
        if (self.currentMessageId) {
          self.isCancelling = true;
          yield cancelRun(self.currentMessageId);
        }
        self.isLoadingResponse = false;
        self.isCancelling = false;
        self.threadId = nanoid();
      } catch (err) {
        console.error("Error creating thread:", err);
      }
    });

    return { cancelRun, createThread, initializeAssistant, handleMessageSubmit, handleCancel, sendDataCtxChangeInfo, sendCODAPDocumentInfo };
  })
  .actions((self) => ({
    // afterCreate() {
    //   onSnapshot(self, async () => {
    //     const doneProcessing = !self.isLoadingResponse && !self.isCancelling && !self.isResetting;
    //     if (self.threadId && doneProcessing && self.codapNotificationQueue.length > 0) {
    //       const allMsgs = self.codapNotificationQueue.join("\n");
    //       self.codapNotificationQueue.clear();
    //       await self.sendCODAPDocumentInfo(allMsgs);
    //     } else if (self.threadId && doneProcessing && self.messageQueue.length > 0) {
    //       const allMsgs = self.messageQueue.join("\n");
    //       self.messageQueue.clear();
    //       await self.handleMessageSubmit(allMsgs);
    //     }
    //   });
    // }
  }));

export interface AssistantModelType extends Instance<typeof AssistantModel> {}<|MERGE_RESOLUTION|>--- conflicted
+++ resolved
@@ -5,44 +5,7 @@
 import { formatJsonMessage, getDataContexts, getGraphByID, isGraphSonifiable } from "../utils/utils";
 import { ChatTranscriptModel } from "./chat-transcript-model";
 import { extractDataContexts } from "../utils/data-context-utils";
-<<<<<<< HEAD
-import { IGraphAttrData, IToolCallData, IMessageResponse, ToolOutput } from "../types";
 import { postMessage } from "../utils/llm-utils";
-=======
-import { postMessage } from "../utils/llm-utils";
-
-interface IGraphAttrData {
-  legend?: Record<string, any>;
-  rightSplit?: Record<string, any>;
-  topSplit?: Record<string, any>;
-  xAxis?: Record<string, any>;
-  yAxis?: Record<string, any>;
-  y2Axis?: Record<string, any>;
-}
-
-interface IToolCallData {
-  request: {
-    action: string;
-    graphID?: string;
-    resource: string;
-    values?: any;
-  };
-  tool_call_id: string;
-  type: string;
-}
-
-interface IMessageResponse {
-  request?: {
-    action: string;
-    resource: string;
-    values?: any;
-  };
-  response?: string;
-  status?: string;
-  tool_call_id?: string;
-  type: "CODAP_REQUEST" | "MESSAGE";
-}
->>>>>>> 885a69d0
 
 /**
  * AssistantModel encapsulates the AI assistant and its interactions with the user.
@@ -76,12 +39,6 @@
     transcriptStore: ChatTranscriptModel,
   })
   .volatile(() => ({
-<<<<<<< HEAD
-=======
-    dataContextForGraph: null as IGraphAttrData | null,
-    dataUri: "",
-    uploadFileAfterRun: false,
->>>>>>> 885a69d0
     llmId: "mock" as string,  // Set explicitly via setLlmId
     currentMessageId: null as string | null,
   }))
@@ -212,29 +169,6 @@
           if (action === "create" && resource === "component" && values.type === "graph" && res.success) {
             const root = getRoot(self) as any;
             root.sonificationStore.setGraphs({ selectNewest: true });
-<<<<<<< HEAD
-=======
-          }
-
-          // Prepare for uploading of image file after run if the request is to get dataDisplay
-          const isImageSnapshotRequest = action === "get" && resource.match(/^dataDisplay/);
-          if (isImageSnapshotRequest) {
-            self.uploadFileAfterRun = true;
-            self.dataUri = res.values.exportDataUri;
-            const graphIdMatch = resource.match(/\[(\d+)\]/);
-            const graphID = graphIdMatch?.[1];
-            if (graphID) {
-              // Send data for the attributes on the graph for additional context
-              self.dataContextForGraph = yield getGraphAttrData(graphID);
-            } else {
-              self.addDbgMsg("Could not extract graphID from resource string", resource);
-              self.dataContextForGraph = null;
-            }
-            // remove any exportDataUri value that exists since it can be large and we don't need to send it to the assistant
-            res = isImageSnapshotRequest
-              ? { ...res, values: { ...res.values, exportDataUri: undefined } }
-              : res;
->>>>>>> 885a69d0
           }
 
           // Prepare for uploading of image file after run if the request is to get dataDisplay
