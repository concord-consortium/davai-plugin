import { types, flow, Instance } from "mobx-state-tree";
import { Message } from "openai/resources/beta/threads/messages";
<<<<<<< HEAD
import { getAttributeList, getDataContext, getListOfDataContexts } from "../utils/codap-api-helpers";
import { DAVAI_SPEAKER, DEBUG_SPEAKER } from "../constants";
import { createGraph } from "../utils/codap-utils";
import { formatMessage } from "../utils/utils";
import appConfigJson from "../app-config.json";

=======
import { getAttributeList, getDataContext } from "@concord-consortium/codap-plugin-api";
import { getTools, initLlmConnection } from "../utils/llm-utils";
import { ChatTranscriptModel } from "./chat-transcript-model";
import { DAVAI_SPEAKER } from "../constants";
import { createGraph } from "../utils/codap-utils";
import { requestThreadDeletion } from "../utils/openai-utils";

/**
 * AssistantModel encapsulates the AI assistant and its interactions with the user.
 * It includes properties and methods for configuring the assistant, handling chat interactions, and maintaining the assistant's
 * thread and transcript.
 *
 * @property {Object|null} assistant - The assistant object, or `null` if not initialized.
 * @property {string} assistantId - The unique ID of the assistant being used.
 * @property {string} instructions - Instructions provided when creating or configuring a new assistant.
 * @property {string} modelName - The identifier for the assistant's model (e.g., "gpt-4o-mini").
 * @property {Object|null} apiConnection - The API connection object for interacting with the assistant, or `null` if not connected.
 * @property {Object|null} thread - The assistant's thread used for the current chat, or `null` if no thread is active.
 * @property {ChatTranscriptModel} transcriptStore - The assistant's chat transcript store for recording and managing chat messages.
 * @property {boolean} useExisting - A flag indicating whether to use an existing assistant (`true`) or create a new one (`false`).
 */
>>>>>>> c130354c
export const AssistantModel = types
  .model("AssistantModel", {
    assistant: types.maybe(types.frozen()),
    assistantId: types.string,
    instructions: types.string,
    modelName: types.string,
    apiConnection: types.maybe(types.frozen()),
    thread: types.maybe(types.frozen()),
    transcriptStore: ChatTranscriptModel,
    useExisting: true,
  })
  .actions((self) => ({
    handleMessageSubmitMockAssistant() {
      // Use a brief delay to prevent duplicate timestamp-based keys.
      setTimeout(() => {
        self.transcriptStore.addMessage(
          DAVAI_SPEAKER,
          "I'm just a mock assistant and can't process that request."
        );
      }, 1000);
    }
  }))
  .actions((self) => ({
    afterCreate(){
      self.apiConnection = initLlmConnection();
    }
  }))
  .actions((self) => {
    const initialize = flow(function* () {
      try {
        const tools = getTools();

        const davaiAssistant = self.useExisting && self.assistantId
          ? yield self.apiConnection.beta.assistants.retrieve(self.assistantId)
          : yield self.apiConnection.beta.assistants.create({instructions: self.instructions, model: self.modelName, tools });

        if (!self.useExisting) {
          self.assistantId = davaiAssistant.id;
        }
        self.assistant = davaiAssistant;
<<<<<<< HEAD
        self.thread = yield davai.beta.threads.create();
        transcriptStore.addMessage(DEBUG_SPEAKER, {
          description: "You are chatting with assistant",
          content: formatMessage(self.assistant)
        });
        transcriptStore.addMessage(DEBUG_SPEAKER, {
          description: "New thread created",
          content: formatMessage(self.thread)
        });
=======
        self.thread = yield self.apiConnection.beta.threads.create();
>>>>>>> c130354c
      } catch (err) {
        console.error("Failed to initialize assistant:", err);
        transcriptStore.addMessage(DEBUG_SPEAKER, {
          description: "Failed to initialize assistant",
          content: formatMessage(err)
        });
      }
    });

    const handleMessageSubmit = flow(function* (messageText) {
      try {
<<<<<<< HEAD
        const messageSent = yield davai.beta.threads.messages.create(self.thread.id, {
=======
        yield self.apiConnection.beta.threads.messages.create(self.thread.id, {
>>>>>>> c130354c
          role: "user",
          content: messageText,
        });

        transcriptStore.addMessage(DEBUG_SPEAKER, {description: "Message sent to LLM", content: formatMessage(messageSent)});
        yield startRun();

      } catch (err) {
        console.error("Failed to handle message submit:", err);
        transcriptStore.addMessage(DEBUG_SPEAKER, {description: "Failed to handle message submit", content: formatMessage(err)});
      }
    });

    const startRun = flow(function* () {
      try {
        const run = yield self.apiConnection.beta.threads.runs.create(self.thread.id, {
          assistant_id: self.assistant.id,
        });

        // Wait for run completion and handle responses
        let runState = yield self.apiConnection.beta.threads.runs.retrieve(self.thread.id, run.id);
        while (runState.status !== "completed" && runState.status !== "requires_action") {
          runState = yield self.apiConnection.beta.threads.runs.retrieve(self.thread.id, run.id);
        }

        if (runState.status === "requires_action") {
          transcriptStore.addMessage(DEBUG_SPEAKER, {description: "User request requires action", content: formatMessage(runState)});
          yield handleRequiredAction(runState, run.id);
        }

        // Get the last assistant message from the messages array
<<<<<<< HEAD
        const messages = yield davai.beta.threads.messages.list(self.thread.id);
        transcriptStore.addMessage(DEBUG_SPEAKER, {description: "Updated thread messages list", content: formatMessage(messages)});

=======
        const messages = yield self.apiConnection.beta.threads.messages.list(self.thread.id);
>>>>>>> c130354c
        const lastMessageForRun = messages.data.filter(
          (msg: Message) => msg.run_id === run.id && msg.role === "assistant"
        ).pop();

        const lastMessageContent = lastMessageForRun?.content[0]?.text?.value;
        if (lastMessageContent) {
          transcriptStore.addMessage(DAVAI_SPEAKER, {content: lastMessageContent});
        } else {
          transcriptStore.addMessage(DAVAI_SPEAKER, {content: "I'm sorry, I don't have a response for that."});
          transcriptStore.addMessage(DEBUG_SPEAKER, {description: "No content in last message", content: formatMessage(lastMessageForRun)});
        }

      } catch (err) {
        console.error("Failed to complete run:", err);
        transcriptStore.addMessage(DEBUG_SPEAKER, {description: "Failed to complete run", content: formatMessage(err)});
      }
    });

    const handleRequiredAction = flow(function* (runState, runId) {
      try {
        const toolOutputs = runState.required_action?.submit_tool_outputs.tool_calls
          ? yield Promise.all(
            runState.required_action.submit_tool_outputs.tool_calls.map(flow(function* (toolCall: any) {
              if (toolCall.function.name === "get_attributes") {
                const { dataset } = JSON.parse(toolCall.function.arguments);
                // getting the root collection won't always work. what if a user wants the attributes
                // in the Mammals dataset but there is a hierarchy?
<<<<<<< HEAD
                const rootCollection = (await getDataContext(dataset)).values.collections[0];
                const attributeListRes = await getAttributeList(dataset, rootCollection.name);
                const { requestMessage, ...codapResponse } = attributeListRes;
                transcriptStore.addMessage(DEBUG_SPEAKER, { description: "Request sent to CODAP", content: formatMessage(requestMessage) });
                transcriptStore.addMessage(DEBUG_SPEAKER, { description: "Response from CODAP", content: formatMessage(codapResponse) });
                return { tool_call_id: toolCall.id, output: JSON.stringify(attributeListRes) };
=======
                const rootCollection = (yield getDataContext(dataset)).values.collections[0];
                const attributeList = yield getAttributeList(dataset, rootCollection.name);
                return { tool_call_id: toolCall.id, output: JSON.stringify(attributeList) };
>>>>>>> c130354c
              } else {
                const { dataset, name, xAttribute, yAttribute } = JSON.parse(toolCall.function.arguments);
                const { requestMessage, ...codapResponse} = await createGraph(dataset, name, xAttribute, yAttribute);
                transcriptStore.addMessage(DEBUG_SPEAKER, { description: "Request sent to CODAP", content: formatMessage(requestMessage) });
                transcriptStore.addMessage(DEBUG_SPEAKER, { description: "Response from CODAP", content: formatMessage(codapResponse) });
                return { tool_call_id: toolCall.id, output: "Graph created." };
              }
            })
          ))
          : [];

        if (toolOutputs) {
          yield self.apiConnection.beta.threads.runs.submitToolOutputs(
            self.thread.id, runId, { tool_outputs: toolOutputs }
          );

        }
      } catch (err) {
        console.error(err);
        transcriptStore.addMessage(DEBUG_SPEAKER, {description: "Error taking required action", content: formatMessage(err)});
      }
    });

    const createThread = flow(function* () {
      try {
        const newThread = yield self.apiConnection.beta.threads.create();
        self.thread = newThread;
      } catch (err) {
        console.error("Error creating thread:", err);
      }
    });

    const deleteThread = flow(function* () {
      try {
        if (!self.thread) {
          console.warn("No thread to delete.");
          return;
        }

        const threadId = self.thread.id;
        const response = yield requestThreadDeletion(threadId);
    
        if (response.ok) {
          self.thread = undefined;
        } else {
          console.warn("Failed to delete thread, unexpected response:", response.status);
        }
      } catch (err) {
        console.error("Error deleting thread:", err);
      }
    });

    return { createThread, deleteThread, initialize, handleMessageSubmit };
  });

export interface AssistantModelType extends Instance<typeof AssistantModel> {}<|MERGE_RESOLUTION|>--- conflicted
+++ resolved
@@ -1,18 +1,11 @@
 import { types, flow, Instance } from "mobx-state-tree";
 import { Message } from "openai/resources/beta/threads/messages";
-<<<<<<< HEAD
-import { getAttributeList, getDataContext, getListOfDataContexts } from "../utils/codap-api-helpers";
+import { getAttributeList, getDataContext } from "../utils/codap-api-helpers";
 import { DAVAI_SPEAKER, DEBUG_SPEAKER } from "../constants";
 import { createGraph } from "../utils/codap-utils";
 import { formatMessage } from "../utils/utils";
-import appConfigJson from "../app-config.json";
-
-=======
-import { getAttributeList, getDataContext } from "@concord-consortium/codap-plugin-api";
 import { getTools, initLlmConnection } from "../utils/llm-utils";
 import { ChatTranscriptModel } from "./chat-transcript-model";
-import { DAVAI_SPEAKER } from "../constants";
-import { createGraph } from "../utils/codap-utils";
 import { requestThreadDeletion } from "../utils/openai-utils";
 
 /**
@@ -29,7 +22,6 @@
  * @property {ChatTranscriptModel} transcriptStore - The assistant's chat transcript store for recording and managing chat messages.
  * @property {boolean} useExisting - A flag indicating whether to use an existing assistant (`true`) or create a new one (`false`).
  */
->>>>>>> c130354c
 export const AssistantModel = types
   .model("AssistantModel", {
     assistant: types.maybe(types.frozen()),
@@ -47,7 +39,7 @@
       setTimeout(() => {
         self.transcriptStore.addMessage(
           DAVAI_SPEAKER,
-          "I'm just a mock assistant and can't process that request."
+          { content: "I'm just a mock assistant and can't process that request." }
         );
       }, 1000);
     }
@@ -70,22 +62,18 @@
           self.assistantId = davaiAssistant.id;
         }
         self.assistant = davaiAssistant;
-<<<<<<< HEAD
-        self.thread = yield davai.beta.threads.create();
-        transcriptStore.addMessage(DEBUG_SPEAKER, {
+        self.thread = yield self.apiConnection.beta.threads.create();
+        self.transcriptStore.addMessage(DEBUG_SPEAKER, {
           description: "You are chatting with assistant",
           content: formatMessage(self.assistant)
         });
-        transcriptStore.addMessage(DEBUG_SPEAKER, {
+        self.transcriptStore.addMessage(DEBUG_SPEAKER, {
           description: "New thread created",
           content: formatMessage(self.thread)
         });
-=======
-        self.thread = yield self.apiConnection.beta.threads.create();
->>>>>>> c130354c
       } catch (err) {
         console.error("Failed to initialize assistant:", err);
-        transcriptStore.addMessage(DEBUG_SPEAKER, {
+        self.transcriptStore.addMessage(DEBUG_SPEAKER, {
           description: "Failed to initialize assistant",
           content: formatMessage(err)
         });
@@ -94,21 +82,17 @@
 
     const handleMessageSubmit = flow(function* (messageText) {
       try {
-<<<<<<< HEAD
-        const messageSent = yield davai.beta.threads.messages.create(self.thread.id, {
-=======
-        yield self.apiConnection.beta.threads.messages.create(self.thread.id, {
->>>>>>> c130354c
+        const messageSent = yield self.apiConnection.beta.threads.messages.create(self.thread.id, {
           role: "user",
           content: messageText,
         });
 
-        transcriptStore.addMessage(DEBUG_SPEAKER, {description: "Message sent to LLM", content: formatMessage(messageSent)});
+        self.transcriptStore.addMessage(DEBUG_SPEAKER, {description: "Message sent to LLM", content: formatMessage(messageSent)});
         yield startRun();
 
       } catch (err) {
         console.error("Failed to handle message submit:", err);
-        transcriptStore.addMessage(DEBUG_SPEAKER, {description: "Failed to handle message submit", content: formatMessage(err)});
+        self.transcriptStore.addMessage(DEBUG_SPEAKER, {description: "Failed to handle message submit", content: formatMessage(err)});
       }
     });
 
@@ -125,33 +109,28 @@
         }
 
         if (runState.status === "requires_action") {
-          transcriptStore.addMessage(DEBUG_SPEAKER, {description: "User request requires action", content: formatMessage(runState)});
+          self.transcriptStore.addMessage(DEBUG_SPEAKER, {description: "User request requires action", content: formatMessage(runState)});
           yield handleRequiredAction(runState, run.id);
         }
 
-        // Get the last assistant message from the messages array
-<<<<<<< HEAD
-        const messages = yield davai.beta.threads.messages.list(self.thread.id);
-        transcriptStore.addMessage(DEBUG_SPEAKER, {description: "Updated thread messages list", content: formatMessage(messages)});
-
-=======
         const messages = yield self.apiConnection.beta.threads.messages.list(self.thread.id);
->>>>>>> c130354c
+        self.transcriptStore.addMessage(DEBUG_SPEAKER, {description: "Updated thread messages list", content: formatMessage(messages)});
+
         const lastMessageForRun = messages.data.filter(
           (msg: Message) => msg.run_id === run.id && msg.role === "assistant"
         ).pop();
 
         const lastMessageContent = lastMessageForRun?.content[0]?.text?.value;
         if (lastMessageContent) {
-          transcriptStore.addMessage(DAVAI_SPEAKER, {content: lastMessageContent});
+          self.transcriptStore.addMessage(DAVAI_SPEAKER, {content: lastMessageContent});
         } else {
-          transcriptStore.addMessage(DAVAI_SPEAKER, {content: "I'm sorry, I don't have a response for that."});
-          transcriptStore.addMessage(DEBUG_SPEAKER, {description: "No content in last message", content: formatMessage(lastMessageForRun)});
+          self.transcriptStore.addMessage(DAVAI_SPEAKER, {content: "I'm sorry, I don't have a response for that."});
+          self.transcriptStore.addMessage(DEBUG_SPEAKER, {description: "No content in last message", content: formatMessage(lastMessageForRun)});
         }
 
       } catch (err) {
         console.error("Failed to complete run:", err);
-        transcriptStore.addMessage(DEBUG_SPEAKER, {description: "Failed to complete run", content: formatMessage(err)});
+        self.transcriptStore.addMessage(DEBUG_SPEAKER, {description: "Failed to complete run", content: formatMessage(err)});
       }
     });
 
@@ -162,25 +141,17 @@
             runState.required_action.submit_tool_outputs.tool_calls.map(flow(function* (toolCall: any) {
               if (toolCall.function.name === "get_attributes") {
                 const { dataset } = JSON.parse(toolCall.function.arguments);
-                // getting the root collection won't always work. what if a user wants the attributes
-                // in the Mammals dataset but there is a hierarchy?
-<<<<<<< HEAD
-                const rootCollection = (await getDataContext(dataset)).values.collections[0];
-                const attributeListRes = await getAttributeList(dataset, rootCollection.name);
+                const rootCollection = (yield getDataContext(dataset)).values.collections[0];
+                const attributeListRes = yield getAttributeList(dataset, rootCollection.name);
                 const { requestMessage, ...codapResponse } = attributeListRes;
-                transcriptStore.addMessage(DEBUG_SPEAKER, { description: "Request sent to CODAP", content: formatMessage(requestMessage) });
-                transcriptStore.addMessage(DEBUG_SPEAKER, { description: "Response from CODAP", content: formatMessage(codapResponse) });
+                self.transcriptStore.addMessage(DEBUG_SPEAKER, { description: "Request sent to CODAP", content: formatMessage(requestMessage) });
+                self.transcriptStore.addMessage(DEBUG_SPEAKER, { description: "Response from CODAP", content: formatMessage(codapResponse) });
                 return { tool_call_id: toolCall.id, output: JSON.stringify(attributeListRes) };
-=======
-                const rootCollection = (yield getDataContext(dataset)).values.collections[0];
-                const attributeList = yield getAttributeList(dataset, rootCollection.name);
-                return { tool_call_id: toolCall.id, output: JSON.stringify(attributeList) };
->>>>>>> c130354c
               } else {
                 const { dataset, name, xAttribute, yAttribute } = JSON.parse(toolCall.function.arguments);
-                const { requestMessage, ...codapResponse} = await createGraph(dataset, name, xAttribute, yAttribute);
-                transcriptStore.addMessage(DEBUG_SPEAKER, { description: "Request sent to CODAP", content: formatMessage(requestMessage) });
-                transcriptStore.addMessage(DEBUG_SPEAKER, { description: "Response from CODAP", content: formatMessage(codapResponse) });
+                const { requestMessage, ...codapResponse} = yield createGraph(dataset, name, xAttribute, yAttribute);
+                self.transcriptStore.addMessage(DEBUG_SPEAKER, { description: "Request sent to CODAP", content: formatMessage(requestMessage) });
+                self.transcriptStore.addMessage(DEBUG_SPEAKER, { description: "Response from CODAP", content: formatMessage(codapResponse) });
                 return { tool_call_id: toolCall.id, output: "Graph created." };
               }
             })
@@ -195,7 +166,7 @@
         }
       } catch (err) {
         console.error(err);
-        transcriptStore.addMessage(DEBUG_SPEAKER, {description: "Error taking required action", content: formatMessage(err)});
+        self.transcriptStore.addMessage(DEBUG_SPEAKER, {description: "Error taking required action", content: formatMessage(err)});
       }
     });
 
@@ -217,7 +188,7 @@
 
         const threadId = self.thread.id;
         const response = yield requestThreadDeletion(threadId);
-    
+
         if (response.ok) {
           self.thread = undefined;
         } else {
