--- conflicted
+++ resolved
@@ -135,7 +135,18 @@
   yUpperBound?: number;
 }
 
-<<<<<<< HEAD
+export type UnivariateNote = {
+  freqValue: number;
+  panValue: number;
+};
+
+export type ScatterNote = {
+  voices: {
+    freqValue: number;
+    panValue: number;
+  }[];
+};
+
 export interface IGraphAttrData {
   legend?: Record<string, any>;
   rightSplit?: Record<string, any>;
@@ -162,17 +173,4 @@
   tool_call_id?: string;
 }
 
-export type ToolOutput = string | Record<string, any>[];
-=======
-export type UnivariateNote = {
-  freqValue: number;
-  panValue: number;
-};
-
-export type ScatterNote = {
-  voices: {
-    freqValue: number;
-    panValue: number;
-  }[];
-};
->>>>>>> 9cce66b7
+export type ToolOutput = string | Record<string, any>[];