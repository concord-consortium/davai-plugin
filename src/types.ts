<<<<<<< HEAD
export type MessageContent = {
  description?: string;
=======
export const AppModeValues = ["development", "production", "test"] as const;
export type AppMode = typeof AppModeValues[number];
export const isAppMode = (value: unknown): value is AppMode => {
  return AppModeValues.includes(value as AppMode);
};

export type AppConfig = {
  accessibility: {
    keyboardShortcut: string;
  };
  assistant: {
    assistantId: string;
    instructions: string;
    modelName: string;
    useExisting: boolean;
  };
  dimensions: {
    height: number;
    width: number;
  };
  mockAssistant?: boolean;
  mode: AppMode;
};

export type ChatMessage = {
>>>>>>> c130354c
  content: string;
};

export type ChatMessage = {
  messageContent: MessageContent;
  speaker: string;
  timestamp: string;
};

export type ChatTranscript = {
  messages: ChatMessage[];
};

// CODAP API Types //

export interface Attribute {
  name: string;
  formula?: string;
  description?: string;
  type?: string;
  cid?: string;
  precision?: string;
  unit?: string;
  editable?: boolean;
  renameable?: boolean;
  deleteable?: boolean;
  hidden?: boolean;
}

export interface CodapItemValues {
  [attr: string]: any;
}

export interface CodapItem {
  id: number|string;
  values: CodapItemValues;
}

export type Action = "create" | "get" | "update" | "delete";<|MERGE_RESOLUTION|>--- conflicted
+++ resolved
@@ -1,7 +1,3 @@
-<<<<<<< HEAD
-export type MessageContent = {
-  description?: string;
-=======
 export const AppModeValues = ["development", "production", "test"] as const;
 export type AppMode = typeof AppModeValues[number];
 export const isAppMode = (value: unknown): value is AppMode => {
@@ -26,8 +22,8 @@
   mode: AppMode;
 };
 
-export type ChatMessage = {
->>>>>>> c130354c
+export type MessageContent = {
+  description?: string;
   content: string;
 };
 
