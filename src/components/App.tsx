--- conflicted
+++ resolved
@@ -1,25 +1,14 @@
-<<<<<<< HEAD
 import React, { useEffect, useRef, useState } from "react";
-import { initializePlugin, getAllItems, getAttributeList, getDataContext, IResult } from "@concord-consortium/codap-plugin-api";
+import { initializePlugin, getAllItems, getAttributeList, getDataContext, IResult, selectSelf } from "@concord-consortium/codap-plugin-api";
 import { TextContentBlock } from "openai/resources/beta/threads/messages";
-
 import { ChatInputComponent } from "./chat-input";
 import { ChatTranscriptComponent } from "./chat-transcript";
-import { ChatTranscript } from "../types";
+import { ChatTranscript, ChatMessage } from "../types";
 import { timeStamp } from "../utils/utils";
 import { getTools, initLlmConnection } from "../utils/llm-utils";
 import { createGraph } from "../utils/codap-utils";
-=======
-import React, { useEffect, useState } from "react";
-import { initializePlugin, selectSelf } from "@concord-consortium/codap-plugin-api";
-// import { ReadAloudMenu } from "./readaloud-menu";
-import { ChatInputComponent } from "./chat-input";
-import { ChatTranscriptComponent } from "./chat-transcript";
-import { ChatTranscript, ChatMessage } from "../types";
-import { timeStamp } from "../utils";
 import { ReadAloudMenu } from "./readaloud-menu";
 import { KeyboardShortcutControls } from "./keyboard-shortcut-controls";
->>>>>>> ea9c8f19
 
 import "./App.scss";
 
@@ -60,7 +49,6 @@
     selectSelf();
   }, []);
 
-<<<<<<< HEAD
   useEffect(() => {
     const initAssistant = async () => {
       const dataContext = await getDataContext("Mammals");
@@ -91,7 +79,7 @@
     return <div>Loading...</div>;
   }
 
-  const handleChatInputSubmit = async (messageText: string) => {
+  // const handleChatInputSubmit = async (messageText: string) => {
     // const chatGPTResponse = await openai.chat.completions.create({
     //   model: "gpt-4o-mini",
     //   messages: [{ role: "user", content: messageText }],
@@ -99,7 +87,6 @@
     // });
 
     // Update the transcript with the user's message.
-=======
   const handleFocusShortcut = () => {
     selectSelf();
   };
@@ -122,8 +109,7 @@
     setPlaybackSpeed(speed);
   };
 
-  const handleChatInputSubmit = (messageText: string) => {
->>>>>>> ea9c8f19
+  const handleChatInputSubmit = async (messageText: string) => {
     setChatTranscript(prevTranscript => ({
       messages: [...prevTranscript.messages, { speaker: "User", content: messageText, timestamp: timeStamp() }]
     }));
