--- conflicted
+++ resolved
@@ -61,11 +61,7 @@
   };
 
   const handleChatInputSubmit = async (messageText: string) => {
-<<<<<<< HEAD
     transcriptStore.addMessage(USER_SPEAKER, {content: messageText});
-    assistantStore.handleMessageSubmit(messageText);
-=======
-    transcriptStore.addMessage(USER_SPEAKER, messageText);
 
     if (appConfig.isAssistantMocked) {
       assistantStore.handleMessageSubmitMockAssistant();
@@ -80,10 +76,9 @@
     if (!confirmCreate) return;
 
     transcriptStore.clearTranscript();
-    transcriptStore.addMessage(DAVAI_SPEAKER, GREETING);
+    transcriptStore.addMessage(DAVAI_SPEAKER, {content: GREETING});
 
     await assistantStore.createThread();
->>>>>>> c130354c
   };
 
   const handleDeleteThread = async () => {
@@ -102,7 +97,7 @@
       if (!threadDeleted) return;
 
       transcriptStore.clearTranscript();
-      transcriptStore.addMessage(DAVAI_SPEAKER, GREETING);
+      transcriptStore.addMessage(DAVAI_SPEAKER, {content: GREETING});
       appConfig.toggleMockAssistant();
     } else {
       appConfig.toggleMockAssistant();
