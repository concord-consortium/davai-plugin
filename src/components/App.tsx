<<<<<<< HEAD
import React, { useEffect, useState } from "react";
import { observer } from "mobx-react-lite";
import { initializePlugin, selectSelf } from "@concord-consortium/codap-plugin-api";
import { assistantStore } from "../models/assistant-model";
import { transcriptStore } from "../models/chat-transcript-model";
import { ChatInputComponent } from "./chat-input";
import { ChatTranscriptComponent } from "./chat-transcript";
=======
import React, { useEffect, useRef, useState } from "react";
import { initializePlugin, getAttributeList, getDataContext, IResult, selectSelf, getListOfDataContexts } from "@concord-consortium/codap-plugin-api";
import { TextContentBlock } from "openai/resources/beta/threads/messages";
// import { ReadAloudMenu } from "./readaloud-menu";
import { ChatInputComponent } from "./chat-input";
import { ChatTranscriptComponent } from "./chat-transcript";
import { ChatTranscript } from "../types";
import { timeStamp } from "../utils/utils";
>>>>>>> 4926a61c
import { ReadAloudMenu } from "./readaloud-menu";
import { KeyboardShortcutControls } from "./keyboard-shortcut-controls";
import { getTools, initLlmConnection } from "../utils/llm-utils";
import { createGraph } from "../utils/codap-utils";

import "./App.scss";

const kPluginName = "DAVAI";
const kVersion = "0.0.1";
const kInitialDimensions = {
  width: 380,
  height: 680
};

<<<<<<< HEAD
export const App = observer(() => {
=======
export const App = () => {
  const greeting = "Hello! I'm DAVAI, your Data Analysis through Voice and Artificial Intelligence partner.";
  const thread = useRef<any>();
  const [assistant, setAssistant] = useState<any>(null);
  const [chatTranscript, setChatTranscript] = useState<ChatTranscript>({messages: [{speaker: "DAVAI", content: greeting, timestamp: timeStamp()}]});
>>>>>>> 4926a61c
  const [readAloudEnabled, setReadAloudEnabled] = useState(false);
  const [playbackSpeed, setPlaybackSpeed] = useState(1);
  const isShortcutEnabled = JSON.parse(localStorage.getItem("keyboardShortcutEnabled") || "true");
  const [keyboardShortcutEnabled, setKeyboardShortcutEnabled] = useState(isShortcutEnabled);
  const shortcutKeys = localStorage.getItem("keyboardShortcutKeys") || "ctrl+?";
  const [keyboardShortcutKeys, setKeyboardShortcutKeys] = useState(shortcutKeys);
  const url = new URL(window.location.href);
  const params = new URLSearchParams(url.search);
  const hasDebugParams = params.has("debug");
  const [showDebugLog, setShowDebugLog] = useState(hasDebugParams);


  const davai = initLlmConnection();

  useEffect(() => {
    initializePlugin({pluginName: kPluginName, version: kVersion, dimensions: kInitialDimensions});
    selectSelf();
    assistantStore.initialize();
  }, []);

  if (!assistantStore.assistant) {
    return <div>Loading...</div>;
  }

  const handleFocusShortcut = () => {
    selectSelf();
  };

  const handleToggleShortcut = () => {
    localStorage.setItem("keyboardShortcutEnabled", JSON.stringify(!keyboardShortcutEnabled));
    setKeyboardShortcutEnabled(!keyboardShortcutEnabled);
  };

  const handleCustomizeShortcut = (shortcut: string) => {
    localStorage.setItem("keyboardShortcutKeys", shortcut);
    setKeyboardShortcutKeys(shortcut);
  };

  const handleSetReadAloudEnabled = () => {
    setReadAloudEnabled(!readAloudEnabled);
  };

  const handleSetPlaybackSpeed = (speed: number) => {
    setPlaybackSpeed(speed);
  };

<<<<<<< HEAD
  const handleChatInputSubmit = async (messageText: string) => {
    transcriptStore.addMessage("User", messageText);
    assistantStore.handleMessageSubmit(messageText);
=======
  useEffect(() => {
    const initAssistant = async () => {
      const assistantInstructions = "You are DAVAI, an Data Analysis through Voice and Artificial Intelligence partner. You are an intermediary for a user who is blind who wants to interact with data tables in a data analysis app named CODAP. ";
      const tools = getTools();

      const newAssistant = await davai.beta.assistants.create({
        instructions: assistantInstructions,
        model: "gpt-4o-mini",
        tools
      });

      setAssistant(newAssistant);

      thread.current = await davai.beta.threads.create();
    };

    initAssistant();
  // eslint-disable-next-line react-hooks/exhaustive-deps
  }, []);

  if (!assistant) {
    return <div>Loading...</div>;
  }

  const handleChatInputSubmit = async (messageText: string) => {
    setChatTranscript(prevTranscript => ({
      messages: [...prevTranscript.messages, { speaker: "User", content: messageText, timestamp: timeStamp() }]
    }));

    // Add the message to the thread
    await davai.beta.threads.messages.create(thread.current.id, {
      role: "user",
      content: messageText,
    });

    // Run the assistant
    const run = await davai.beta.threads.runs.create(thread.current.id, { assistant_id: assistant.id });
    let runState = await davai.beta.threads.runs.retrieve(thread.current.id, run.id);

    // Wait for the run to complete
    while (runState.status !== "completed" && runState.status !== "requires_action") {
      runState = await davai.beta.threads.runs.retrieve(thread.current.id, run.id);
    }

    // If an action is required, run it and send the result to the assistant
    if (runState.status === "requires_action") {
      const dataContextList = await getListOfDataContexts();
      const dataContext = await getDataContext(dataContextList.values[0].name);
      const rootCollection = dataContext.values.collections[0];
      let attributeList: IResult = { values: [], success: false };
      const toolOutputs = runState.required_action?.submit_tool_outputs.tool_calls
        ? await Promise.all(
            runState.required_action.submit_tool_outputs.tool_calls.map(async (toolCall: any) => {
              if (toolCall.function.name === "get_attributes") {
                attributeList = await getAttributeList(dataContext.values.name, rootCollection.name);
                return { tool_call_id: toolCall.id, output: JSON.stringify(attributeList) };
              } else {
                const { name, xAttribute, yAttribute } = JSON.parse(toolCall.function.arguments);
                createGraph(dataContext, name, xAttribute, yAttribute);
                return { tool_call_id: toolCall.id, output: "Graph created." };
              }
            })
          )
        : [];

      if (toolOutputs) {
        davai.beta.threads.runs.submitToolOutputsStream(
          thread.current.id, run.id, { tool_outputs: toolOutputs }
        );

        const threadMessageList = await davai.beta.threads.messages.list(thread.current.id);
        const threadMessages = threadMessageList.data.map((msg: any) => ({
          role: msg.role,
          content: msg.content[0].text.value,
        }));

        await davai.chat.completions.create({
          model: "gpt-4o-mini",
          messages: [
            ...threadMessages
          ],
        });
      }
    }

    // Get the last assistant message from the messages array
    const messages = await davai.beta.threads.messages.list(thread.current.id);
    const lastMessageForRun = messages.data.filter(
      (msg) => msg.run_id === run.id && msg.role === "assistant"
    ).pop();

    const davaiResponse = lastMessageForRun?.content[0]
      ? (lastMessageForRun.content[0] as TextContentBlock).text.value
      : "There was an error processing your request.";

    setChatTranscript(prevTranscript => ({
      messages: [...prevTranscript.messages, { speaker: "DAVAI", content: davaiResponse, timestamp: timeStamp() }]
    }));
>>>>>>> 4926a61c
  };

  return (
    <div className="App">
      <header>
        <h1>
          <abbr title="Data Analysis through Voice and Artificial Intelligence">DAVAI</abbr>
          <span>(Data Analysis through Voice and Artificial Intelligence)</span>
        </h1>
      </header>
      <ChatTranscriptComponent
        chatTranscript={transcriptStore}
        showDebugLog={showDebugLog}
      />
      {hasDebugParams &&
        <div className="show-debug-controls">
          <label htmlFor="debug-log-toggle">
            Show Debug Log:
          </label>
          <input
            type="checkbox"
            id="debug-log-toggle"
            name="ShowDebugLog"
            aria-checked={showDebugLog}
            checked={showDebugLog}
            onChange={() => setShowDebugLog(!showDebugLog)}
            onKeyDown={(e) => {
              if (e.key === "Enter") {
                setShowDebugLog(!showDebugLog);
              }
            }}
          />
        </div>
      }
      <ChatInputComponent
        keyboardShortcutEnabled={keyboardShortcutEnabled}
        shortcutKeys={keyboardShortcutKeys}
        onSubmit={handleChatInputSubmit}
        onKeyboardShortcut={handleFocusShortcut}
      />
      <ReadAloudMenu
        enabled={readAloudEnabled}
        onToggle={handleSetReadAloudEnabled}
        playbackSpeed={playbackSpeed}
        onPlaybackSpeedSelect={handleSetPlaybackSpeed}
      />
      <hr />
      <h2>Options</h2>
      <KeyboardShortcutControls
        shortcutEnabled={keyboardShortcutEnabled}
        shortcutKeys={keyboardShortcutKeys}
        onCustomizeShortcut={handleCustomizeShortcut}
        onToggleShortcut={handleToggleShortcut}
      />
    </div>
  );
});<|MERGE_RESOLUTION|>--- conflicted
+++ resolved
@@ -1,4 +1,3 @@
-<<<<<<< HEAD
 import React, { useEffect, useState } from "react";
 import { observer } from "mobx-react-lite";
 import { initializePlugin, selectSelf } from "@concord-consortium/codap-plugin-api";
@@ -6,20 +5,8 @@
 import { transcriptStore } from "../models/chat-transcript-model";
 import { ChatInputComponent } from "./chat-input";
 import { ChatTranscriptComponent } from "./chat-transcript";
-=======
-import React, { useEffect, useRef, useState } from "react";
-import { initializePlugin, getAttributeList, getDataContext, IResult, selectSelf, getListOfDataContexts } from "@concord-consortium/codap-plugin-api";
-import { TextContentBlock } from "openai/resources/beta/threads/messages";
-// import { ReadAloudMenu } from "./readaloud-menu";
-import { ChatInputComponent } from "./chat-input";
-import { ChatTranscriptComponent } from "./chat-transcript";
-import { ChatTranscript } from "../types";
-import { timeStamp } from "../utils/utils";
->>>>>>> 4926a61c
 import { ReadAloudMenu } from "./readaloud-menu";
 import { KeyboardShortcutControls } from "./keyboard-shortcut-controls";
-import { getTools, initLlmConnection } from "../utils/llm-utils";
-import { createGraph } from "../utils/codap-utils";
 
 import "./App.scss";
 
@@ -30,15 +17,7 @@
   height: 680
 };
 
-<<<<<<< HEAD
 export const App = observer(() => {
-=======
-export const App = () => {
-  const greeting = "Hello! I'm DAVAI, your Data Analysis through Voice and Artificial Intelligence partner.";
-  const thread = useRef<any>();
-  const [assistant, setAssistant] = useState<any>(null);
-  const [chatTranscript, setChatTranscript] = useState<ChatTranscript>({messages: [{speaker: "DAVAI", content: greeting, timestamp: timeStamp()}]});
->>>>>>> 4926a61c
   const [readAloudEnabled, setReadAloudEnabled] = useState(false);
   const [playbackSpeed, setPlaybackSpeed] = useState(1);
   const isShortcutEnabled = JSON.parse(localStorage.getItem("keyboardShortcutEnabled") || "true");
@@ -49,9 +28,6 @@
   const params = new URLSearchParams(url.search);
   const hasDebugParams = params.has("debug");
   const [showDebugLog, setShowDebugLog] = useState(hasDebugParams);
-
-
-  const davai = initLlmConnection();
 
   useEffect(() => {
     initializePlugin({pluginName: kPluginName, version: kVersion, dimensions: kInitialDimensions});
@@ -85,110 +61,9 @@
     setPlaybackSpeed(speed);
   };
 
-<<<<<<< HEAD
   const handleChatInputSubmit = async (messageText: string) => {
     transcriptStore.addMessage("User", messageText);
     assistantStore.handleMessageSubmit(messageText);
-=======
-  useEffect(() => {
-    const initAssistant = async () => {
-      const assistantInstructions = "You are DAVAI, an Data Analysis through Voice and Artificial Intelligence partner. You are an intermediary for a user who is blind who wants to interact with data tables in a data analysis app named CODAP. ";
-      const tools = getTools();
-
-      const newAssistant = await davai.beta.assistants.create({
-        instructions: assistantInstructions,
-        model: "gpt-4o-mini",
-        tools
-      });
-
-      setAssistant(newAssistant);
-
-      thread.current = await davai.beta.threads.create();
-    };
-
-    initAssistant();
-  // eslint-disable-next-line react-hooks/exhaustive-deps
-  }, []);
-
-  if (!assistant) {
-    return <div>Loading...</div>;
-  }
-
-  const handleChatInputSubmit = async (messageText: string) => {
-    setChatTranscript(prevTranscript => ({
-      messages: [...prevTranscript.messages, { speaker: "User", content: messageText, timestamp: timeStamp() }]
-    }));
-
-    // Add the message to the thread
-    await davai.beta.threads.messages.create(thread.current.id, {
-      role: "user",
-      content: messageText,
-    });
-
-    // Run the assistant
-    const run = await davai.beta.threads.runs.create(thread.current.id, { assistant_id: assistant.id });
-    let runState = await davai.beta.threads.runs.retrieve(thread.current.id, run.id);
-
-    // Wait for the run to complete
-    while (runState.status !== "completed" && runState.status !== "requires_action") {
-      runState = await davai.beta.threads.runs.retrieve(thread.current.id, run.id);
-    }
-
-    // If an action is required, run it and send the result to the assistant
-    if (runState.status === "requires_action") {
-      const dataContextList = await getListOfDataContexts();
-      const dataContext = await getDataContext(dataContextList.values[0].name);
-      const rootCollection = dataContext.values.collections[0];
-      let attributeList: IResult = { values: [], success: false };
-      const toolOutputs = runState.required_action?.submit_tool_outputs.tool_calls
-        ? await Promise.all(
-            runState.required_action.submit_tool_outputs.tool_calls.map(async (toolCall: any) => {
-              if (toolCall.function.name === "get_attributes") {
-                attributeList = await getAttributeList(dataContext.values.name, rootCollection.name);
-                return { tool_call_id: toolCall.id, output: JSON.stringify(attributeList) };
-              } else {
-                const { name, xAttribute, yAttribute } = JSON.parse(toolCall.function.arguments);
-                createGraph(dataContext, name, xAttribute, yAttribute);
-                return { tool_call_id: toolCall.id, output: "Graph created." };
-              }
-            })
-          )
-        : [];
-
-      if (toolOutputs) {
-        davai.beta.threads.runs.submitToolOutputsStream(
-          thread.current.id, run.id, { tool_outputs: toolOutputs }
-        );
-
-        const threadMessageList = await davai.beta.threads.messages.list(thread.current.id);
-        const threadMessages = threadMessageList.data.map((msg: any) => ({
-          role: msg.role,
-          content: msg.content[0].text.value,
-        }));
-
-        await davai.chat.completions.create({
-          model: "gpt-4o-mini",
-          messages: [
-            ...threadMessages
-          ],
-        });
-      }
-    }
-
-    // Get the last assistant message from the messages array
-    const messages = await davai.beta.threads.messages.list(thread.current.id);
-    const lastMessageForRun = messages.data.filter(
-      (msg) => msg.run_id === run.id && msg.role === "assistant"
-    ).pop();
-
-    const davaiResponse = lastMessageForRun?.content[0]
-      ? (lastMessageForRun.content[0] as TextContentBlock).text.value
-      : "There was an error processing your request.";
-
-    setChatTranscript(prevTranscript => ({
-      messages: [...prevTranscript.messages, { speaker: "DAVAI", content: davaiResponse, timestamp: timeStamp() }]
-    }));
->>>>>>> 4926a61c
   };
 
   return (
