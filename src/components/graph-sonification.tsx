--- conflicted
+++ resolved
@@ -146,13 +146,8 @@
         resource: `component[${selectedGraph.id}].adornment`,
         values: {
           type: "Region of Interest",
-<<<<<<< HEAD
-          primary: { "position": 0, "extent": primaryExtent },
-          secondary: { "position": 0, "extent": "100%" }
-=======
-          primary: { "position": "0%", "extent": 0.05 },
+          primary: { "position": "0%", "extent": primaryExtent },
           secondary: { "position": "0%", "extent": "100%" }
->>>>>>> 271a8d59
         }
       });
 
