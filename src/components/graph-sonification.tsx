import React, { useCallback, useEffect, useRef, useState } from "react";
import { observer } from "mobx-react-lite";
import * as Tone from "tone";
import { GraphSonificationModelType } from "../models/graph-sonification-model";
<<<<<<< HEAD
import { ErrorMessage } from "./error-message";
import { mapPitchFractionToFrequency, mapValueToStereoPan, updateRoiAdornment, isUnivariateDotPlot } from "../utils/graph-sonification-utils";
=======
import { createRoiAdornment, updateRoiAdornment } from "./graph-sonification-utils";
import { ErrorMessage } from "./error-message";
import { useTone } from "../hooks/use-tone";
import { useSonificationScheduler } from "../hooks/use-sonification-scheduler";
>>>>>>> 9cce66b7

import PlayIcon from "../assets/play-sonification-icon.svg";
import PauseIcon from "../assets/pause-sonification-icon.svg";
import ResetIcon from "../assets/reset-sonification-icon.svg";
import LoopIcon from "../assets/loop-sonification-icon.svg";
import LoopOffIcon from "../assets/not-loop-sonification-icon.svg";

import "./graph-sonification.scss";

interface IProps {
  sonificationStore: GraphSonificationModelType;
}

const kDefaultDuration = 5;

export const GraphSonification = observer(({sonificationStore}: IProps) => {
  const { validGraphs, selectedGraph, setSelectedGraphID, timeFractions, timeValues,
    pitchFractions, primaryBounds, binValues } = sonificationStore;
  const { bins, minBinEdge, maxBinEdge, binWidth } = binValues || {};

  const durationRef = useRef(kDefaultDuration);
  const frame = useRef<number | null>(null);
  const isLoopingRef = useRef(false);
  const shouldScheduleTones = useRef(false);

  const {osc, pan, poly, part, disposeUnivariateSources, cancelAndResetTransport, restartTransport} = useTone();
  const { scheduleTones } = useSonificationScheduler({ selectedGraph, binValues, pitchFractions,
    timeFractions, timeValues, primaryBounds, osc, pan, poly, part, durationRef });

  const [showError, setShowError] = useState(false);
  const [speed, setSpeed] = useState(1);
  const [isLooping, setIsLooping] = useState(false);
  const [playState, setPlayState] = useState({
    playing: false,
    position: 0,
    ended: false
  });

  const selectedGraphID = selectedGraph?.id;
  const isAtBeginning = playState.position === 0;

  useEffect(() => {
    return () => {
      // Ensure requestAnimationFrame is cancelled if the component unmounts during playback
      if (frame.current) {
        cancelAnimationFrame(frame.current);
        frame.current = null;
      }
    };
   }, []);

  const reset = useCallback(() => {
    setPlayState({ playing: false, ended: false, position: 0 });
    cancelAndResetTransport();
    disposeUnivariateSources();
    // we want to reschedule tones the next time play is pressed
    shouldScheduleTones.current = true;

    if (selectedGraphID) {
      createRoiAdornment(selectedGraphID);
    }

    if (frame.current) {
      cancelAnimationFrame(frame.current);
      frame.current = null;
    }
  }, [cancelAndResetTransport, disposeUnivariateSources, selectedGraphID]);

  useEffect(() => {
    // reset the sonification state when there are updates to the data
    reset();
   }, [timeFractions, timeValues, pitchFractions, primaryBounds, bins, minBinEdge, maxBinEdge, binWidth, reset]);

  useEffect(() => { isLoopingRef.current = isLooping; }, [isLooping]);
  useEffect(() => { durationRef.current = kDefaultDuration / speed; }, [speed]);

  const handlePlayEnd = useCallback(() => {
    const position = Tone.getTransport().seconds;
    setPlayState({ playing: false, ended: true, position });
<<<<<<< HEAD

    // Clean up oscillator state
    if (osc.current) {
      osc.current.stop();
      osc.current.mute = true;
    }
=======
    Tone.getTransport().stop();
>>>>>>> 9cce66b7
  }, []);

  const animateSonification = useCallback(() => {
    if (!selectedGraphID) return;
    const step = () => {
      const elapsed = Tone.getTransport().seconds;
      const fraction = Math.min(elapsed / durationRef.current, 1);

      updateRoiAdornment(selectedGraphID, fraction);
      setPlayState(prev => ({ ...prev, position: elapsed }));

      if (fraction < 1) {
        frame.current = requestAnimationFrame(step);
        return;
      }

      if (frame.current && !isLoopingRef.current) {
        cancelAnimationFrame(frame.current);
        frame.current = null;
        handlePlayEnd();
      } else {
        updateRoiAdornment(selectedGraphID, 0);
        restartTransport();
        frame.current = requestAnimationFrame(step);
      }
    };

    frame.current = requestAnimationFrame(step);
  }, [handlePlayEnd, restartTransport, selectedGraphID]);

  const handlePlayPause = () => {
    if (!selectedGraphID) {
      setShowError(true);
      return;
    }
    setShowError(false);

    if (shouldScheduleTones.current) {
      scheduleTones();
      shouldScheduleTones.current = false;
    }

    if (playState.ended || isAtBeginning) {
      setPlayState({ playing: true, ended: false, position: 0 });
      updateRoiAdornment(selectedGraphID, 0);
      scheduleTones();
      restartTransport();
      animateSonification();
      return;
    }

    setPlayState(prev => {
      const position = Tone.getTransport().seconds;
      // if we were paused, resume
      if (!prev.playing) {
        Tone.getTransport().start();
        animateSonification();
        return {
          playing: true,
          ended: false,
          position
        };
      }
      // otherwise, pause
      Tone.getTransport().pause();
      if (frame.current) {
        cancelAnimationFrame(frame.current);
        frame.current = null;
      }
      return {
        playing: false,
        ended: false,
        position,
      };
    });
  };

  const handleReset = () => {
    if (isAtBeginning || !selectedGraphID) return;
    reset();
  };

  const handleToggleLoop = () => {
    setIsLooping(!isLooping);
  };

  const handleSetSpeed = (newSpeed: number) => {
    const isPlaying = playState.playing;
    const isPaused = !playState.playing && !playState.ended && !isAtBeginning;

    const oldDuration = durationRef.current;
    const newDuration = kDefaultDuration / newSpeed;

    durationRef.current = newDuration;
    setSpeed(newSpeed);

    if (isPlaying) {
      // pause to get accurate position in next step
      Tone.getTransport().pause();
    }

    if (isPlaying || isPaused) {
      const oldFraction = Tone.getTransport().seconds / oldDuration;
      // now stop the transport + synced sources and cancel any scheduled events
      Tone.getTransport().stop();
      Tone.getTransport().cancel();

      if (frame.current) {
        cancelAnimationFrame(frame.current);
        frame.current = null;
      }

      scheduleTones();
      const newPositionSeconds = newDuration * oldFraction;
      Tone.getTransport().seconds = newPositionSeconds;
      setPlayState(prev => ({
        ...prev,
        position: newPositionSeconds,
      }));
    }

    if (isPlaying) {
      // if we were playing, restart the transport + animation
      Tone.getTransport().start();
      animateSonification();
    }
  };

  const handleSelectGraph =  async (graphId: string) => {
    const graphIdAsNum = Number(graphId);

    if (graphIdAsNum !== selectedGraphID) {
      setSelectedGraphID(graphIdAsNum);
      reset();
    }
  };

  const renderGraphOptions = () => {
    const graphOptions = validGraphs || [];

    return graphOptions.map((graph, i) => {
      let displayName = graph.name || graph.title || graph.dataContext;
      const graphsWithSameName = graphOptions.filter((g) =>
        (g.name || g.title || g.dataContext) === (graph.name || graph.title || graph.dataContext)
      );
      const displayIndex = graphsWithSameName.findIndex((g) => g.id === graph.id);
      if (graphsWithSameName.length > 1) {
        displayName += ` (${displayIndex + 1})`;
      }

      return (
        <option key={i} value={graph.id}>
          {displayName}
        </option>
      );
    });
  };

  return (
    <div className="graph-sonification control-panel" role="group" aria-labelledby="control-panel-heading">
      <h2 id="control-panel-heading">Sonification</h2>
      <div className="graph-selection">
        <label htmlFor="graph-select">Graph to sonify:</label>
        <select id="graph-select" value={selectedGraphID || ""} onChange={(e) => handleSelectGraph(e.target.value)}>
          <option value={""} disabled>Select a graph</option>
          {renderGraphOptions()}
        </select>
      </div>
      <div className="sonification-buttons">
        <button
          className="play"
          data-testid="playback-button"
          onClick={handlePlayPause}
          aria-disabled={!selectedGraphID}
        >
          { playState.playing ? <PauseIcon /> : <PlayIcon /> }
          <span>{playState.playing ? "Pause" : "Play" }</span>
        </button>
        <button
          className={`reset ${isAtBeginning && "disabled"}`}
          data-testid="reset-button"
          onClick={handleReset}
          aria-disabled={isAtBeginning}
        >
          <ResetIcon />
          <span>Reset</span>
        </button>
        <button
          className="repeat"
          data-testid="repeat-button"
          onClick={handleToggleLoop}
          role="switch"
          aria-checked={isLooping}
          aria-label="Loop Playback"
        >
          {isLooping ? <LoopIcon /> : <LoopOffIcon /> }
          <span>Repeat</span>
        </button>
        <div className="sonify-speed-control">
          <select
            aria-label="Playback Speed"
            id="speed-select"
            value={speed}
            onChange={(e) => handleSetSpeed(parseFloat(e.target.value))}
          >
            <option value="0.5">0.5x</option>
            <option value="1">1x</option>
            <option value="1.5">1.5x</option>
            <option value="2">2x</option>
          </select>
          <label htmlFor="speed-select">Speed</label>
        </div>
      </div>
      {showError && <ErrorMessage slug={"sonification"} message={"Please select a graph to sonify."} />}
    </div>
  );
});<|MERGE_RESOLUTION|>--- conflicted
+++ resolved
@@ -2,15 +2,10 @@
 import { observer } from "mobx-react-lite";
 import * as Tone from "tone";
 import { GraphSonificationModelType } from "../models/graph-sonification-model";
-<<<<<<< HEAD
 import { ErrorMessage } from "./error-message";
-import { mapPitchFractionToFrequency, mapValueToStereoPan, updateRoiAdornment, isUnivariateDotPlot } from "../utils/graph-sonification-utils";
-=======
-import { createRoiAdornment, updateRoiAdornment } from "./graph-sonification-utils";
-import { ErrorMessage } from "./error-message";
+import { mapPitchFractionToFrequency, mapValueToStereoPan, createRoiAdornment, updateRoiAdornment, isUnivariateDotPlot } from "../utils/graph-sonification-utils";
 import { useTone } from "../hooks/use-tone";
 import { useSonificationScheduler } from "../hooks/use-sonification-scheduler";
->>>>>>> 9cce66b7
 
 import PlayIcon from "../assets/play-sonification-icon.svg";
 import PauseIcon from "../assets/pause-sonification-icon.svg";
@@ -90,16 +85,7 @@
   const handlePlayEnd = useCallback(() => {
     const position = Tone.getTransport().seconds;
     setPlayState({ playing: false, ended: true, position });
-<<<<<<< HEAD
-
-    // Clean up oscillator state
-    if (osc.current) {
-      osc.current.stop();
-      osc.current.mute = true;
-    }
-=======
     Tone.getTransport().stop();
->>>>>>> 9cce66b7
   }, []);
 
   const animateSonification = useCallback(() => {
