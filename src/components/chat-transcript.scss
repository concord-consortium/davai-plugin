@use "vars" as *;

.chat-transcript {
  margin: 0;
  overflow-y: auto;

  .chat-transcript__messages {
    background: white;
    color: $dark-gray;
    list-style: none;
    margin: 0;
    max-height: 450px;
    padding: 0;
    text-align: left;

    .chat-transcript__message {
      margin: 0;
      padding: 8px 10px;

<<<<<<< HEAD
      &.davai {
        background: $light-teal-2;
      }

      &.debug {
        background: lightyellow;
      }

=======
      &:nth-child(odd) {
        background: $light-teal-2;
      }

>>>>>>> 4926a61c
      h3, li, p {
        font-size: .75rem;
        line-height: 17px;
        margin: 0;
        padding: 0;
      }
      p {
        margin: 0 0 10px;
      }
      pre {
        font-size: .75rem;
      }
      .chat-message-content {
<<<<<<< HEAD
        &.user {
          white-space: pre-line; // maintain line breaks
        }
        &.davai {
=======
        &.chat-message-content--user {
          white-space: pre-line; // maintain line breaks
        }
        &.chat-message-content--davai {
>>>>>>> 4926a61c
          pre {
            white-space: normal;
          }
        }
<<<<<<< HEAD
        &.debug {
          pre {
            white-space: pre-wrap;
            word-break: break-word;
          }
        }
=======
>>>>>>> 4926a61c
      }
    }
  }
}<|MERGE_RESOLUTION|>--- conflicted
+++ resolved
@@ -17,21 +17,10 @@
       margin: 0;
       padding: 8px 10px;
 
-<<<<<<< HEAD
-      &.davai {
-        background: $light-teal-2;
-      }
-
-      &.debug {
-        background: lightyellow;
-      }
-
-=======
       &:nth-child(odd) {
         background: $light-teal-2;
       }
 
->>>>>>> 4926a61c
       h3, li, p {
         font-size: .75rem;
         line-height: 17px;
@@ -45,30 +34,14 @@
         font-size: .75rem;
       }
       .chat-message-content {
-<<<<<<< HEAD
-        &.user {
-          white-space: pre-line; // maintain line breaks
-        }
-        &.davai {
-=======
         &.chat-message-content--user {
           white-space: pre-line; // maintain line breaks
         }
         &.chat-message-content--davai {
->>>>>>> 4926a61c
           pre {
             white-space: normal;
           }
         }
-<<<<<<< HEAD
-        &.debug {
-          pre {
-            white-space: pre-wrap;
-            word-break: break-word;
-          }
-        }
-=======
->>>>>>> 4926a61c
       }
     }
   }
