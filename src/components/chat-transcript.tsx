import React, { useRef, useEffect } from "react";
import { observer } from "mobx-react-lite";
import Markdown from "react-markdown";
import { DAVAI_SPEAKER } from "../constants";
import { ChatTranscript, ChatMessage } from "../types";

import "./chat-transcript.scss";

interface IProps {
  chatTranscript: ChatTranscript;
}

export const ChatTranscriptComponent = observer(({chatTranscript}: IProps) => {
  const chatTranscriptRef = useRef<HTMLElement>(null);

  useEffect(() => {
    // Autoscroll to the top of the latest message in the transcript.
    const chatTranscriptContainer = chatTranscriptRef.current;
    if (chatTranscriptContainer) {
      const lastMessage = chatTranscriptContainer.querySelector(".chat-transcript__message:last-of-type");
      lastMessage?.scrollIntoView({behavior: "smooth"});
    }
  }, [chatTranscript.messages.length]);

  return (
    <section ref={chatTranscriptRef} id="chat-transcript" className="chat-transcript" data-testid="chat-transcript" role="group">
      <h2 className="visually-hidden">DAVAI Chat Transcript</h2>
      <section
        // For now we are using "assertive". This may change as we refine the experience.
        aria-live="assertive"
        className="chat-transcript__messages"
        data-testid="chat-transcript__messages"
        role="list"
      >
        {chatTranscript.messages.map((message: ChatMessage) => {
          const messageContentClass = message.speaker === DAVAI_SPEAKER
            ? "chat-message-content--davai"
            : "chat-message-content--user";
          return (
            <section
              aria-label={`${message.speaker} at ${message.timestamp}`}
              className="chat-transcript__message"
              data-testid="chat-message"
              key={message.timestamp}
              role="listitem"
            >
              <h3 data-testid="chat-message-speaker">
                {message.speaker}
              </h3>
<<<<<<< HEAD
              <div
                aria-label="message"
                className={`chat-message-content ${messageContentClass}`}
                data-testid="chat-message-content"
              >
                <Markdown>{message.content}</Markdown>
              </div>
=======
              <p data-testid="chat-message-content">
                {message.content}
              </p>
>>>>>>> 2bca9630
            </section>
          );
        })}
      </section>
    </section>
  );
});<|MERGE_RESOLUTION|>--- conflicted
+++ resolved
@@ -47,19 +47,12 @@
               <h3 data-testid="chat-message-speaker">
                 {message.speaker}
               </h3>
-<<<<<<< HEAD
               <div
-                aria-label="message"
                 className={`chat-message-content ${messageContentClass}`}
                 data-testid="chat-message-content"
               >
                 <Markdown>{message.content}</Markdown>
               </div>
-=======
-              <p data-testid="chat-message-content">
-                {message.content}
-              </p>
->>>>>>> 2bca9630
             </section>
           );
         })}
