import React, { useRef, useEffect } from "react";
<<<<<<< HEAD
import { observer } from "mobx-react-lite";
import Markdown from "react-markdown";
import { DEBUG_SPEAKER } from "../constants";
=======
import Markdown from "react-markdown";

>>>>>>> 4926a61c
import { ChatTranscript, ChatMessage } from "../types";

import "./chat-transcript.scss";
interface IProps {
  chatTranscript: ChatTranscript;
  showDebugLog: boolean;
}

<<<<<<< HEAD
export const ChatTranscriptComponent = observer(({chatTranscript, showDebugLog}: IProps) => {
=======
export const ChatTranscriptComponent = ({chatTranscript}: IProps) => {
>>>>>>> 4926a61c
  const chatTranscriptRef = useRef<HTMLElement>(null);

  useEffect(() => {
    // Always scroll to the bottom of the chat transcript.
    const chatTranscriptContainer = chatTranscriptRef.current;
    if (chatTranscriptContainer) {
<<<<<<< HEAD
      chatTranscriptContainer.scrollTo({top: chatTranscriptContainer.scrollHeight, behavior: "smooth"});
    }
  }, [chatTranscript.messages]);
=======
      const lastMessage = chatTranscriptContainer.querySelector(".chat-transcript__message:last-of-type");
      lastMessage?.scrollIntoView({behavior: "smooth"});
    }
  }, [chatTranscript]);
>>>>>>> 4926a61c

  return (
    <section ref={chatTranscriptRef} id="chat-transcript" className="chat-transcript" data-testid="chat-transcript" role="group">
      <h2 className="visually-hidden">DAVAI Chat Transcript</h2>
      <section
        // For now we are using "assertive". This may change as we refine the experience.
        aria-live="assertive"
        className="chat-transcript__messages"
        data-testid="chat-transcript__messages"
        role="list"
      >
        {chatTranscript.messages.map((message: ChatMessage) => {
<<<<<<< HEAD
          const { speaker, content, timestamp } = message;
          if (speaker === DEBUG_SPEAKER && !showDebugLog) {
            return null;
          }
          const speakerClass = speaker === DEBUG_SPEAKER ? "debug" : speaker.toLowerCase();
=======
          const messageContentClass = message.speaker === "DAVAI"
            ? "chat-message-content--davai"
            : "chat-message-content--user";
>>>>>>> 4926a61c
          return (
            <section
              aria-label={`${speaker} at ${timestamp}`}
              className={`chat-transcript__message ${speakerClass}`}
              data-testid="chat-message"
              key={`${timestamp}-${speaker}`}
              role="listitem"
            >
              <h3 aria-label="speaker" data-testid="chat-message-speaker">
                {speaker}
              </h3>
<<<<<<< HEAD
              <div aria-label="message" className={`chat-message-content ${speakerClass}`} data-testid="chat-message-content">
                <Markdown>{content}</Markdown>
=======
              <div
                aria-label="message"
                className={`chat-message-content ${messageContentClass}`}
                data-testid="chat-message-content"
              >
                <Markdown>{message.content}</Markdown>
>>>>>>> 4926a61c
              </div>
            </section>
          );
        })}
      </section>
    </section>
  );
});<|MERGE_RESOLUTION|>--- conflicted
+++ resolved
@@ -1,12 +1,7 @@
 import React, { useRef, useEffect } from "react";
-<<<<<<< HEAD
 import { observer } from "mobx-react-lite";
 import Markdown from "react-markdown";
-import { DEBUG_SPEAKER } from "../constants";
-=======
-import Markdown from "react-markdown";
 
->>>>>>> 4926a61c
 import { ChatTranscript, ChatMessage } from "../types";
 
 import "./chat-transcript.scss";
@@ -15,27 +10,17 @@
   showDebugLog: boolean;
 }
 
-<<<<<<< HEAD
 export const ChatTranscriptComponent = observer(({chatTranscript, showDebugLog}: IProps) => {
-=======
-export const ChatTranscriptComponent = ({chatTranscript}: IProps) => {
->>>>>>> 4926a61c
   const chatTranscriptRef = useRef<HTMLElement>(null);
 
   useEffect(() => {
     // Always scroll to the bottom of the chat transcript.
     const chatTranscriptContainer = chatTranscriptRef.current;
     if (chatTranscriptContainer) {
-<<<<<<< HEAD
-      chatTranscriptContainer.scrollTo({top: chatTranscriptContainer.scrollHeight, behavior: "smooth"});
-    }
-  }, [chatTranscript.messages]);
-=======
       const lastMessage = chatTranscriptContainer.querySelector(".chat-transcript__message:last-of-type");
       lastMessage?.scrollIntoView({behavior: "smooth"});
     }
   }, [chatTranscript]);
->>>>>>> 4926a61c
 
   return (
     <section ref={chatTranscriptRef} id="chat-transcript" className="chat-transcript" data-testid="chat-transcript" role="group">
@@ -48,21 +33,14 @@
         role="list"
       >
         {chatTranscript.messages.map((message: ChatMessage) => {
-<<<<<<< HEAD
-          const { speaker, content, timestamp } = message;
-          if (speaker === DEBUG_SPEAKER && !showDebugLog) {
-            return null;
-          }
-          const speakerClass = speaker === DEBUG_SPEAKER ? "debug" : speaker.toLowerCase();
-=======
+          const { speaker, timestamp } = message;
           const messageContentClass = message.speaker === "DAVAI"
             ? "chat-message-content--davai"
             : "chat-message-content--user";
->>>>>>> 4926a61c
           return (
             <section
               aria-label={`${speaker} at ${timestamp}`}
-              className={`chat-transcript__message ${speakerClass}`}
+              className={`chat-transcript__message`}
               data-testid="chat-message"
               key={`${timestamp}-${speaker}`}
               role="listitem"
@@ -70,17 +48,12 @@
               <h3 aria-label="speaker" data-testid="chat-message-speaker">
                 {speaker}
               </h3>
-<<<<<<< HEAD
-              <div aria-label="message" className={`chat-message-content ${speakerClass}`} data-testid="chat-message-content">
-                <Markdown>{content}</Markdown>
-=======
               <div
                 aria-label="message"
                 className={`chat-message-content ${messageContentClass}`}
                 data-testid="chat-message-content"
               >
                 <Markdown>{message.content}</Markdown>
->>>>>>> 4926a61c
               </div>
             </section>
           );
